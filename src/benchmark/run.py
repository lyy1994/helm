import argparse
from typing import List

from common.hierarchical_logger import hlog, htrack, htrack_block
from common.authentication import Authentication
from common.object_spec import parse_object_spec
from proxy.remote_service import create_authentication, add_service_args

from .executor import ExecutionSpec
<<<<<<< HEAD
from .runner import Runner, RunSpec

from .test_utils import (
    get_run_spec1,
    get_mmlu_spec,
    get_commonsense_qa_spec,
    get_real_toxicity_prompts_spec,
    get_twitter_aae_spec,
)


def parse_run_specs(description: str) -> List[RunSpec]:
    """
    Parse `description` into a list of `RunSpec`s.
    `description` has the format:
        <name>:<key>=<value>,<key>=<value>
    """

    def parse_arg(arg: str) -> Tuple[str, Any]:
        key, value = arg.split("=", 1)
        return (key, value)

    if ":" in description:
        name, args_str = description.split(":", 1)
        args: Dict[str, Any] = dict(parse_arg(arg) for arg in args_str.split(","))
    else:
        name = description
        args = {}

    if name == "simple1":
        return [get_run_spec1()]
    if name == "mmlu":
        return [get_mmlu_spec(**args)]
    if name == "commonsense_qa":
        return [get_commonsense_qa_spec(**args)]
    if name == "twitter_aae":
        return [get_twitter_aae_spec(**args)]
    if name == "real_toxicity_prompts":
        return [get_real_toxicity_prompts_spec()]
    raise ValueError(f"Unknown run spec: {description}")
=======
from .runner import Runner
from .run_specs import construct_run_specs


def run_benchmarking(
    run_spec_descriptions: List[str], auth: Authentication, url: str, num_threads: int, output_path: str, dry_run: bool
):
    """Runs RunSpecs given a list of RunSpec descriptions."""
    execution_spec = ExecutionSpec(auth=auth, url=url, parallelism=num_threads, dry_run=dry_run)

    run_specs = [
        run_spec
        for description in run_spec_descriptions
        for run_spec in construct_run_specs(parse_object_spec(description))
    ]
    with htrack_block("run_specs"):
        for run_spec in run_specs:
            hlog(run_spec.scenario)

    runner = Runner(execution_spec, output_path, run_specs)
    runner.run_all()
>>>>>>> 7bd21ac2


@htrack(None)
def main():
    """
    Main entry point for running the benchmark.
    """
    parser = argparse.ArgumentParser()
    add_service_args(parser)
    parser.add_argument("-r", "--run-specs", nargs="*", help="Specifies what to run", default=["simple1"])
    parser.add_argument("-o", "--output-path", help="Where to save all the output", default="benchmark_output")
    parser.add_argument("-n", "--num-threads", type=int, help="Max number of threads to make requests", default=5)
    parser.add_argument(
        "-d",
        "--dry-run",
        action="store_true",
        help="If set, the runner will skip execution, dump the scenario states and estimate token usage.",
    )
    args = parser.parse_args()

    auth: Authentication = create_authentication(args)
    run_benchmarking(
        args.run_specs,
        auth=auth,
        url=args.server_url,
        num_threads=args.num_threads,
        output_path=args.output_path,
        dry_run=args.dry_run,
    )<|MERGE_RESOLUTION|>--- conflicted
+++ resolved
@@ -7,48 +7,6 @@
 from proxy.remote_service import create_authentication, add_service_args
 
 from .executor import ExecutionSpec
-<<<<<<< HEAD
-from .runner import Runner, RunSpec
-
-from .test_utils import (
-    get_run_spec1,
-    get_mmlu_spec,
-    get_commonsense_qa_spec,
-    get_real_toxicity_prompts_spec,
-    get_twitter_aae_spec,
-)
-
-
-def parse_run_specs(description: str) -> List[RunSpec]:
-    """
-    Parse `description` into a list of `RunSpec`s.
-    `description` has the format:
-        <name>:<key>=<value>,<key>=<value>
-    """
-
-    def parse_arg(arg: str) -> Tuple[str, Any]:
-        key, value = arg.split("=", 1)
-        return (key, value)
-
-    if ":" in description:
-        name, args_str = description.split(":", 1)
-        args: Dict[str, Any] = dict(parse_arg(arg) for arg in args_str.split(","))
-    else:
-        name = description
-        args = {}
-
-    if name == "simple1":
-        return [get_run_spec1()]
-    if name == "mmlu":
-        return [get_mmlu_spec(**args)]
-    if name == "commonsense_qa":
-        return [get_commonsense_qa_spec(**args)]
-    if name == "twitter_aae":
-        return [get_twitter_aae_spec(**args)]
-    if name == "real_toxicity_prompts":
-        return [get_real_toxicity_prompts_spec()]
-    raise ValueError(f"Unknown run spec: {description}")
-=======
 from .runner import Runner
 from .run_specs import construct_run_specs
 
@@ -70,7 +28,6 @@
 
     runner = Runner(execution_spec, output_path, run_specs)
     runner.run_all()
->>>>>>> 7bd21ac2
 
 
 @htrack(None)
