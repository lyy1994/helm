--- conflicted
+++ resolved
@@ -384,7 +384,6 @@
     tags = ["translation"]
 
 
-<<<<<<< HEAD
 class CLEVAToxicityDetectionScenario(CLEVAScenario):
     """
     The toxicity detection task of CLEVA benchmark.
@@ -429,7 +428,8 @@
     # name = "cleva_paraphrase_generation"
     description = "Paraphrase generation task in CLEVA benchmark"
     tags = ["paraphrase_generation"]
-=======
+
+    
 class CLEVAIntentUnderstandingScenario(CLEVAScenario):
     """
     The intent understanding task of CLEVA benchmark.
@@ -735,5 +735,4 @@
     """
 
     description = "Cultural knowledge task in CLEVA benchmark"
-    tags = ["cultural_knowledge", "multiple_choice"]
->>>>>>> 4e824ea9
+    tags = ["cultural_knowledge", "multiple_choice"]