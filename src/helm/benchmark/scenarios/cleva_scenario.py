import json
import os
import zipfile
from dataclasses import dataclass
from typing import List, Dict, Any, Optional

from helm.common.general import ensure_file_downloaded, ensure_directory_exists
from .scenario import Scenario, Instance, Reference, TRAIN_SPLIT, TEST_SPLIT, CORRECT_TAG, Input, Output


CLEVA_DATA_URL = "http://emnlp.clevaplat.com:8001/data"
CLEVA_DATA_PATH = "benchmark_output/scenarios/cleva"


@dataclass(frozen=True)
class PromptSetting:
    instructions: str
    input_noun: Optional[str] = None
    newline_after_input_noun: bool = False
    output_noun: str = ""
    newline_after_output_noun: bool = False


class CLEVAScenario(Scenario):
    """
    Scenario for CLEVA benchmark (https://arxiv.org/pdf/2308.04813.pdf).
    """

    name = "cleva"

    def __init__(
        self,
        version: str,
        task: str,
        subtask: str,
    ):
        """
        Initializes CLEVA scenario.
        Args:
            version: String identifier for version in a format of 'v[1-9]*([0-9])'.
            task: String identifier for task.
            subtask: String identifier for subtask.
        """
        super().__init__()
        self.task = task
        self.subtask = subtask
        self.version = version
        self.splits: Dict[str, str] = {
            "train": TRAIN_SPLIT,
            "test": TEST_SPLIT,
        }

    @classmethod
    def download_dataset(cls, version: str):
        download_url: str = CLEVA_DATA_URL + f"/{version}/data.zip"
        data_dir: str = os.path.join(CLEVA_DATA_PATH, "data", version)
        ensure_directory_exists(data_dir)
        ensure_file_downloaded(source_url=download_url, target_path=os.path.join(data_dir, "data.zip"))

        with zipfile.ZipFile(os.path.join(data_dir, "data.zip"), "r") as zip_ref:
            zip_ref.extractall(data_dir)

    def load_dataset(self) -> Dict[str, List[Dict[str, Any]]]:
        data_dir: str = os.path.join(CLEVA_DATA_PATH, "data", self.version, self.task)
        if self.subtask:
            data_dir = os.path.join(data_dir, self.subtask)

        dataset: Dict[str, List[Dict[str, Any]]] = {}
        for split in self.splits.keys():

            with open(os.path.join(data_dir, f"{split}.jsonl"), "r") as fin:
                dataset[split] = []
                for line in fin.readlines():
                    dataset[split].append(json.loads(line))

        return dataset

    @staticmethod
    def load_prompt_settings(task: str, subtask: Optional[str], version: str) -> Dict[str, Any]:
        prompt_dir: str = os.path.join(CLEVA_DATA_PATH, "data", version, task)
        if subtask:
            prompt_dir = os.path.join(prompt_dir, subtask)
        file_path = os.path.join(prompt_dir, "prompt_setting.json")
        if os.path.isfile(file_path):
            with open(file_path, "r") as fin:
                prompt_settings = json.load(fin)
        else:
            raise ValueError(f"Missing prompt setting file at '{file_path}'")
        return prompt_settings[0]  # Currently, we only take the first prompt setting.

    def get_instances(self) -> List[Instance]:
        # Download the raw data
        dataset = self.load_dataset()

        # Read all the instances
        instances: List[Instance] = []
        for split in self.splits:
            for row in dataset[split]:
                instances.append(self.process_instance(row, self.splits[split]))

        return instances

    @staticmethod
    def multiple_choice_answer_to_reference(answer: str, correct_answer: List[str]) -> Reference:
        return Reference(Output(text=answer), tags=[CORRECT_TAG] if answer in correct_answer else [])

    def process_instance(self, row: Dict[str, Any], split: str) -> Instance:
        text: str = row["text"]
        if "choices" in row.keys():
            answers: List[str] = row["choices"]
            correct_choice: List[int] = row["label"]
            correct_answer: List[str] = [answers[idx] for idx in correct_choice]
            references: List[Reference] = [
                self.multiple_choice_answer_to_reference(answer, correct_answer) for answer in answers
            ]
        else:
            correct_answer = row["label"]
            references = [Reference(Output(text=answer), tags=[CORRECT_TAG]) for answer in correct_answer]

        instance = Instance(
            input=Input(text=text),
            references=references,
            split=split,
        )
        return instance

    @classmethod
    def get_prompt_setting(cls, task: str, subtask: Optional[str], version: str) -> PromptSetting:
        prompt_setting_dict = cls.load_prompt_settings(task, subtask, version)
        prompt_setting = PromptSetting(
            instructions=prompt_setting_dict.get("instructions", ""),
            input_noun=prompt_setting_dict.get("input_noun", None),
            newline_after_input_noun=prompt_setting_dict.get("newline_after_input_noun", False),
            output_noun=prompt_setting_dict.get("output_noun", ""),
            newline_after_output_noun=prompt_setting_dict.get("newline_after_output_noun", False),
        )
        return prompt_setting


class CLEVATextClassificationScenario(CLEVAScenario):
    """
    The text classification task of CLEVA benchmark.

    An example is:
        以下文本属于哪个类别？

        问题: 自考本科选择什么专业好？
        A. 体育
        B. 财经
        C. 娱乐
        D. 军事
        E. 文化
        F. 旅游
        G. 游戏
        H. 农业
        I. 股票
        J. 教育
        K. 国际
        L. 科技
        M. 汽车
        N. 房屋
        O. 故事
        答案: J

        问题: 劲爆！新能源电池全新变化，固态电池有望成风口，受益龙头蓄势待
        A. 体育
        B. 财经
        C. 娱乐
        D. 军事
        E. 文化
        F. 旅游
        G. 游戏
        H. 农业
        I. 股票
        J. 教育
        K. 国际
        L. 科技
        M. 汽车
        N. 房屋
        O. 故事
        答案:

    Target: M
    """

    # name = "cleva_text_classification"
    description = "Text classification task in CLEVA benchmark"
    tags = ["text_classification", "multiple_choice"]


class CLEVAOpinionMiningScenario(CLEVAScenario):
    """
    The opinion mining task of CLEVA benchmark.

    An example is:
        请根据以下陈述，挖掘出陈述中的观点目标。

        陈述: 从亚龙湾出发，大概40分钟左右的车程即可到达码头，转乘轮渡抵达蜈支洲岛。
        主体: 蜈支洲岛

        陈述: 这是一座被称为最美大学的校园，座山面海是厦门大学得天独厚的自然条件。
        主体:

    Target: 厦门大学
    """

    # name = "cleva_opinion_mining"
    description = "Opinion mining task in CLEVA benchmark"
    tags = ["opinion_mining"]


class CLEVAPinyinTransliterationScenario(CLEVAScenario):
    """
    The Pinyin transliteration task of CLEVA benchmark.

    An example of pinyin2zh subtask is:
        把以下汉语拼音转换成相应的汉语句子。

        拼音：pín kùn xiàn xiàng yǐ jīng yǒu suǒ hǎo zhuǎn 。
        汉字：贫困现象已经有所好转。

        拼音：wǒ men shǒu tóu mù qián dōu bǐ jiào kuān yù
        汉字：

    Target: 我们手头目前都比较宽裕

    An example of zh2pinyin subtask is:
        把以下汉语句子转换成相应的汉语拼音。

        汉字：她俩之间是陌生人关系
        拼音：tā liǎ zhī jiān shì mò shēng rén guān xì

        汉字：这是球类比赛
        拼音：

    Target: zhè shì qiú lèi bǐ sài
    """

    # name = "cleva_pinyin_transliteration"
    description = "Pinyin transliteration task in CLEVA benchmark"
    tags = ["pinyin_transliteration"]


class CLEVAClassicalChineseUnderstandingScenario(CLEVAScenario):
    """
    The classical Chinese understanding task of CLEVA benchmark.

    An example is:
        这句现代文可以用哪句古文来表达？

        现代文：详细地表述了自己的苦衷。
        A. 流觞款叙情
        B. 款曲话情亲
        C. 款曲会良姻
        D. 款曲陈此情
        答案：D

        现代文：也不要埋怨故乡太遥远。
        A. 莫恨故乡遥
        B. 谁道故乡遥
        C. 故乡应渐遥
        D. 莫动故乡情
        答案：

    Target: A
    """

    # name = "cleva_classical_chinese_understanding"
    description = "Classical Chinese understanding task in CLEVA benchmark"
    tags = ["classical_chinese_understanding", "multiple_choice"]


class CLEVASentimentAnalysisScenario(CLEVAScenario):
    """
    The sentiment analysis task of CLEVA benchmark.

    An example is:
        这个产品评价是正面还是负面的？

        评价：不是快充，被坑了
        A. 负面
        B. 正面
        答案：A

        评价：商城就是快好省，快好省
        A. 负面
        B. 正面
        答案：

    Target: B
    """

    # name = "cleva_sentiment_analysis"
    description = "Sentiment analysis task in CLEVA benchmark"
    tags = ["sentiment_analysis"]


class CLEVAInstructionFollowingScenario(CLEVAScenario):
    """
    The instruction following task of CLEVA benchmark.

    An example is:
        将e视为48+12。问：e的第一位数字是啥？答：
        A. 6
        B. 2

    Target: A
    """

    # name = "cleva_instruction_following"
    description = "Instruction following task in CLEVA benchmark"
    tags = ["instruction_following", "multiple_choice"]

    def __init__(
        self,
        version: str,
        task: str,
        subtask: str,
    ):
        super().__init__(version, task, subtask)
        self.splits: Dict[str, str] = {
            "test": TEST_SPLIT,
        }


class CLEVAFactCheckingScenario(CLEVAScenario):
    """
    The fact checking task of CLEVA benchmark.

    An example is:
        请判断以下陈述是否为真实的。

        陈述：献血会让人上瘾。
        A. 真实
        B. 虚假
        C. 信息不足
        答案：B

        陈述：2021年，金星上没有发现生命。
        A. 真实
        B. 虚假
        C. 信息不足
        答案：

    Target: A
    """

    description = "Fact checking task in CLEVA benchmark"
    tags = ["fact_checking", "harms", "multiple_choice"]


class CLEVATranslationScenario(CLEVAScenario):
    """
    The translation task of CLEVA benchmark.

    An example of en2zh subtask is:
        请把下面的英文句子翻译成相应的中文句子。

        英语：On Thursday, a bronze statue of Vidyasagar was installed at Vidyasagar College.
        中文：星期四，维迪亚萨加学院矗立了维迪亚萨加铜像。

        英语：This will help the present generation to know about the man, who had waged a war against women oppression
             and propagated widow remarriage, he said.
        中文：

    Target: 他说，这将有助于当代人了解这位名人，他发动了一场反对妇女压迫的战争，并鼓励寡妇再婚。

    An example of zh2en subtask is:
        请把下面的中文句子翻译成相应的英文句子。

        中文：北京市场监管部门节前开展综合执法 商品价格基本稳定
        英语：Beijing Market Regulator Initiates Comprehensive Law Enforcement before the Holiday,
             CPI Basically Remains Stable

        中文：中国驻柬大使馆外交官仲跻法、柬华理事总会代表、柬埔寨江西商会会长魏思钰等为获奖嘉宾颁奖。
        英语：

    Target: Zhong Jifa, diplomat of the Chinese Embassy in Cambodia, and Wei Siyu, representative of the Cambodian
            Chinese Council and President of Jiangxi Chamber of Commerce in Cambodia,
            presented the awards to the winners.
    """

    description = "Translation task in CLEVA benchmark"
    tags = ["translation"]


class CLEVAIntentUnderstandingScenario(CLEVAScenario):
    """
    The intent understanding task of CLEVA benchmark.

    An example is:
        阅读以下材料，回答单项选择题：

        美国科学家声称，每人生来有两个脑，即颅脑与肠脑。肠脑位于食管、胃脏、小肠与结肠内层组织的鞘中，含有神经细胞、神经传递质、蛋白质和
        复杂的环行线路。结肠炎、过敏性肠综合症等都与肠脑内产生的问题有关。肠脑中几乎能找到颅脑赖以运转和控制的所有物质，如血清素、多巴胺、
        谷氨酸、去甲肾上腺素、一氧化氮等。此外，肠脑中还存在多种被称为神经肽的脑蛋白、脑啡肽以及对神经起显著作用的化学物质。颅脑面临惊恐时
        释出的应激激素会冲击胃脏以生痉挛；惊恐又引起交感神经影响肠脑的血清素分泌量。应激激素过分刺激还会导致腹泻。当情绪压抑时，食管神经
        受到高度刺激会感到吞咽困难；颅脑释出的应激激素还会改变胃脏与食管间的神经功能，导致胃灼热。最初的脑神经系统起始于管形动物，生存竞争
        需要更复杂的颅脑，从而发展了中枢神经系统。重要的肠神经系统不能进入头颅与胃肠相联，而为了适应高级动物进食和消化的需要，自然法则就
        保存了有独立功能的肠神经系统。就人而言，早期胚胎发育中产生的神经脊，一部分进入了中枢神经系统，另一部分变成肠神经系统，通过迷走神经
        连接两者——颅脑和肠脑。

        下列解说，符合原文意思的一项是：
        A. 应激激素作用于肠脑引起肠神经系统化学物质的改变。
        B. 情绪的变化是肠脑和颅脑发生联系的重要渠道。
        C. 进食和消化的需要是肠神经系统形成的基础条件。
        D. 重要的肠神经系统因不能进入头颅而成为独立系统。
        答案：D

        1990年，加拿大多伦多大学的米切尔·洛林宣布，在2.6亿年以前，栖息在美国得克萨斯山区一种外形像蜥蜴的名叫四角龙的爬行动物，确实是
        哺乳动物的远古“亲戚”，从而填补了进化链中从爬行动物到哺乳动物中缺少的一环。\n1987年，米切尔·洛林研究了一块盘龙类的头骨化石。
        随着研究的深入，化石上的一些细节却使他困惑不解。因为大多数的盘龙类在腭部有很大的孔，而在较进化的兽孔类身上，这个孔已被封闭，四角龙
        也有一个腭孔，但已明显缩小，其直径仅仅为0.635厘米。此外，盘龙类在头部背面有一块很大的骨，用以支持颌骨，在兽孔类中，这块骨头已大大
        缩小了，而四角龙的这块骨要较兽孔类大，又较盘龙类稍小。更为重要的是，四角龙的头角上有个骨架，穿越颞孔的咀嚼肌像兽孔类那样直接依附
        其上，而不像盘龙类那样由肌腱相接。\n这些发现使洛林相信，四角龙是盘龙类和兽孔类之间的一个过渡类型。他又把从12块盘龙类和兽孔类动物化石
        中获得的信息输入电脑（包括腭孔、颞孔形状，头颅骨形状，牙齿数量和着生位置等），然后由电脑判断出两者之间的联系。结果表明，在进化树上，
        通向兽孔类一边的第一个分叉就是四角龙。

        文中“直接依附其上”的“其”字指代的是：
        A. 四角龙的头角
        B. 头角上的骨架
        C. 被穿越的颞孔
        D. 穿越颞孔的肌肉
        答案：

    Target: B
    """

    description = "Intent understanding task in CLEVA benchmark"
    tags = ["intent_understanding", "multiple_choice"]

    def process_instance(self, row: Dict[str, Any], split: str) -> Instance:
        context: str = row["context"]
        question: str = row["question"]
        text: str = f"{context}\n\n问题：{question}"
        answers: List[str] = row["choices"]
        correct_choice: List[int] = row["label"]
        correct_answer: List[str] = [answers[idx] for idx in correct_choice]
        references: List[Reference] = [
            self.multiple_choice_answer_to_reference(answer, correct_answer) for answer in answers
        ]

        instance = Instance(
            input=Input(text=text),
            references=references,
            split=split,
        )
        return instance


class CLEVACoreferenceResolutionScenario(CLEVAScenario):
    """
    The coreference resolution task of CLEVA benchmark.

    An example is:
        不过还有一峰骆驼更是出尽洋相，不但脖子上缠了四五朵塑料花，耳朵上还各绑了一团红红绿绿的花布，背上还抹了一大团鲜艳的红。
        时常见它花枝招展、喜气洋洋地在驻地附近走来走去。
        在上文中，“背”和“它”是否指代了同一个对象？
        A. 不是
        B. 是
        答案：A

        渐渐地，汤中凝结出一团团块状物，将它们捞起放进盆里冷却，肥皂便出现在世上了。
        在上文中，“块状物”和“它们”是否指代了同一个对象？
        A. 不是
        B. 是
        答案：

    Target: B
    """

    description = "Coreference resolution task in CLEVA benchmark"
    tags = ["coreference_resolution", "multiple_choice"]

    def process_instance(self, row: Dict[str, Any], split: str) -> Instance:
        context: str = row["context"]
        span1: str = row["span1"]
        span2: str = row["span2"]
        text: str = f"{context}\n在上文中，“{span1}”和“{span2}”是否指代了同一个对象？\n"
        answers: List[str] = row["choices"]
        correct_choice: List[int] = row["label"]
        correct_answer: List[str] = [answers[idx] for idx in correct_choice]
        references: List[Reference] = [
            self.multiple_choice_answer_to_reference(answer, correct_answer) for answer in answers
        ]

        instance = Instance(
            input=Input(text=text),
            references=references,
            split=split,
        )
        return instance


<<<<<<< HEAD
class CLEVAReadingComprehensionScenario(CLEVAScenario):
    """
    The coreference resolution task of CLEVA benchmark.

    An example is:
        阅读以下内容，选择合适的选项回答问题。

        尽管方便快捷的“网络阅读”已经成为了一种生活时尚，但纸质阅读仍然发挥着很大的作用。日前，我们通过问卷调查、现场采访的方式对不同
        阶层的读者进行了调查，结果显示，市民电子阅读的兴趣日渐提高，但很多人仍在坚守传统的纸质阅读。\n在为期三天的阅读习惯调查中，记者
        发现，经常上网浏览书籍的读者占被调查者的60%，而从不选择上网浏览的读者仅占25%；在喜欢的阅读方式调查中，喜爱纸质阅读的读者高达90%，
        占绝对优势，而喜欢网上阅读的人只占到8%，很明显，读者还是更喜爱传统的阅读方式。\n许多读者表示传统图书提供了非常明了、有用的信息，
        阅读时没有广告等干扰，有效地防止了一些时间的浪费。另外，多数读者认为长期对着屏幕阅读，也容易带来很多后遗症：眼干、肩膀疼、腰疼等。
        纸质阅读更有利于保护眼睛。采访中，很多读者认为纸质书带给我们的不仅仅是书中的文字，更是手捧文化的一种美妙感觉，这是任何形式的电子
        阅读器都无法做到的。

        问题：被调查者的阅读习惯有：
        A. 少数人接受纸质阅读
        B. 年轻人喜欢网络阅读
        C. 多数人经常上网阅读
        D. 大部分记者习惯网上阅读
        答案：C

        去年中国汽车生产和销售分别为1379.10万辆和1364.48万辆，首次成为世界汽车生产销售第一大国。其中家庭用车的销售量是汽车销售
        总量的51%，占乘用车销售总量的44%。

        问题：请选出与试题内容一致的一项。
        A. 去年中国汽车销售量大于生产量
        B. 去年中国再次成为汽车第一大国
        C. 去年中国乘用车的销售量比例是44%
        D. 去年中国家庭用车的销售量超过总销售量的一半
        答案：

    Target: D
    """

    description = "Reading comprehension task in CLEVA benchmark"
    tags = ["reading_comprehension"]

    def process_instance(self, row: Dict[str, Any], split: str) -> Instance:
        context: str = row["context"]
        question: str = row["question"]
        text: str = f"{context}\n\n问题：{question}\n"
        answers: List[str] = row["choices"]
        correct_choice: List[int] = row["label"]
        correct_answer: List[str] = [answers[idx] for idx in correct_choice]
        references: List[Reference] = [
            self.multiple_choice_answer_to_reference(answer, correct_answer) for answer in answers
        ]
=======
class CLEVADialogueGenerationScenario(CLEVAScenario):
    """
    The dialogue generation task of CLEVA benchmark.

    An example is:
        请根据对话历史回复用户询问。

        用户：你好，我想找一个价格是1000元以上，评分是4.5分以上的酒店，有什么好的地方给我推荐吗？
        系统：给你推荐北京昆泰嘉华酒店，完全符合你的条件呢。
        用户：是吗，该酒店是什么类型啊？
        系统：豪华型酒店。
        用户：好的，能帮我查一下它家是否提供商务中心吗？
        系统：酒店提供商务中心的。
        用户：太好了，定完酒店，我打算找个评分是4.5分以上，游玩时长是1小时 - 2小时，票价是200元以上的景点游玩，给我点建议好吗？
        系统：乐多港奇幻乐园是个不错的去处，非常好玩的。
        用户：好啊，就去乐多港奇幻乐园玩吧，景点周边有酒店吗？
        系统：

    Target: 嗯，周边有一个如家快捷酒店(北京昌平鼓楼西街店)。
    """

    description = "Dialogue generation task in CLEVA benchmark"
    tags = ["dialogue_generation"]

    def get_instances(self) -> List[Instance]:
        # Download the raw data
        dataset = self.load_dataset()

        # Read all the instances
        instances: List[Instance] = []
        for split in self.splits:
            for row in dataset[split]:
                # One row could contain multiple conversation instances.
                instances.extend(self.process_dialogue_instance(row, self.splits[split]))

        return instances

    def process_dialogue_instance(self, row: Dict[str, Any], split: str) -> List[Instance]:
        instances: List[Instance] = []
        text: str = ""
        speaker_mapping = {"sys": "系统", "usr": "用户"}
        dialog = row["dialogue"]

        for turn_id, utt in enumerate(dialog):

            content: str = utt["content"]
            speaker: str = utt["role"]

            # For task-oriented dialogue tasks, agents should response to users' questions according to the history.
            if speaker == "sys" and turn_id > 0:
                correct_answer = [content]
                references = [Reference(Output(text=answer), tags=[CORRECT_TAG]) for answer in correct_answer]

                instance = Instance(
                    input=Input(text=text),
                    references=references,
                    split=split,
                )
                instances.append(instance)

            # append history utterances
            if turn_id > 0:
                text += "\n"
            text += "{speaker}: {content}".format(speaker=speaker_mapping[speaker], content=content)

        return instances


class CLEVASubjectKnowledgeScenario(CLEVAScenario):
    """
    The subject knowledge task of CLEVA benchmark.

    An example is:
        补全下列句子中下划线处的实体。

        输入：礼记所处的年代是__。
        输出：周朝

        输入：慕容复出现在作品《__》中。
        输出：天龙八部

        输入：古剑奇谭在__首次播放。
        输出：

    Target: 湖南卫视
    """

    description = "Subject knowledge task in CLEVA benchmark"
    tags = ["subject_knowledge"]

    def process_instance(self, row: Dict[str, Any], split: str) -> Instance:
        # Currently, HELM will concat all references as an answer in few-shot setting.
        # This function ensure that there is only one reference for each instance.
        text: str = row["text"]

        # truncate the label
        correct_answer = row["label"][:1]
        references = [Reference(Output(text=answer), tags=[CORRECT_TAG]) for answer in correct_answer]
>>>>>>> 19f5ef14

        instance = Instance(
            input=Input(text=text),
            references=references,
            split=split,
        )
<<<<<<< HEAD
        return instance
=======
        return instance


class CLEVACulturalKnowledgeScenario(CLEVAScenario):
    """
    The cultural knowledge task of CLEVA benchmark.

    An idiom example is:
        请根据文段内容补全下划线处的成语。

        文本: 王俊凯登杂志封面挑战日式发型少年____娱乐微小二2021-03-09 16:07:14 1/12王俊凯为时尚杂志拍摄的写真曝光,封面中的他,突破以往风格,首次尝试日系长发造型,
        身穿黑色剪裁西装,搭配金丝边眼镜,雅痞气质无比吸睛。0...
        A. 大错特错
        B. 化为乌有
        C. 红颜薄命
        D. 委曲求全
        E. 富丽堂皇
        F. 逢凶化吉
        G. 初露锋芒
        答: G

        文本: 1997年上映的电影《宋家王朝》中,影星杨紫琼,张曼玉,邬君梅,分别扮演宋霭龄,宋庆龄,宋美龄,其片头语“遥远的旧中国有三姐妹,一个爱钱,一个爱国,一个爱权”不胫而走,
        却也____,成为对宋氏三姐妹的总体评价。图中是《宋家王朝》的...
        A. 异想天开
        B. 时移世易
        C. 半生半熟
        D. 言之凿凿
        E. 大有可为
        F. 喧宾夺主
        G. 焕然一新
        答:

    Target: D
    """

    description = "Cultural knowledge task in CLEVA benchmark"
    tags = ["cultural_knowledge", "multiple_choice"]
>>>>>>> 19f5ef14
<|MERGE_RESOLUTION|>--- conflicted
+++ resolved
@@ -492,7 +492,6 @@
         return instance
 
 
-<<<<<<< HEAD
 class CLEVAReadingComprehensionScenario(CLEVAScenario):
     """
     The coreference resolution task of CLEVA benchmark.
@@ -529,7 +528,7 @@
     """
 
     description = "Reading comprehension task in CLEVA benchmark"
-    tags = ["reading_comprehension"]
+    tags = ["reading_comprehension", "multiple_choice"]
 
     def process_instance(self, row: Dict[str, Any], split: str) -> Instance:
         context: str = row["context"]
@@ -541,7 +540,8 @@
         references: List[Reference] = [
             self.multiple_choice_answer_to_reference(answer, correct_answer) for answer in answers
         ]
-=======
+
+
 class CLEVADialogueGenerationScenario(CLEVAScenario):
     """
     The dialogue generation task of CLEVA benchmark.
@@ -640,16 +640,12 @@
         # truncate the label
         correct_answer = row["label"][:1]
         references = [Reference(Output(text=answer), tags=[CORRECT_TAG]) for answer in correct_answer]
->>>>>>> 19f5ef14
 
         instance = Instance(
             input=Input(text=text),
             references=references,
             split=split,
         )
-<<<<<<< HEAD
-        return instance
-=======
         return instance
 
 
@@ -686,5 +682,4 @@
     """
 
     description = "Cultural knowledge task in CLEVA benchmark"
-    tags = ["cultural_knowledge", "multiple_choice"]
->>>>>>> 19f5ef14
+    tags = ["cultural_knowledge", "multiple_choice"]