--- conflicted
+++ resolved
@@ -694,7 +694,6 @@
     tags = ["cultural_knowledge", "multiple_choice"]
 
 
-<<<<<<< HEAD
 class CLEVAParaphraseIdentificationScenario(CLEVAScenario):
     """
     The paraphrase identification task of CLEVA benchmark.
@@ -737,7 +736,8 @@
             split=split,
         )
         return instance
-=======
+
+
 class CLEVAClosedBookQuestionAnsweringScenario(CLEVAScenario):
     """
     The closed-book QA task of CLEVA benchmark.
@@ -781,5 +781,4 @@
     """
 
     description = "Summarization task in CLEVA benchmark"
-    tags = ["summarizarion"]
->>>>>>> b6ce87b5
+    tags = ["summarizarion"]