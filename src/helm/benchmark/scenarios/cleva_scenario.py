--- conflicted
+++ resolved
@@ -124,7 +124,6 @@
         return instance
 
     @classmethod
-<<<<<<< HEAD
     def get_prompt_setting(cls, task: str, subtask: str, version: str) -> PromptSetting:
         prompt_setting_dict = cls.load_prompt_settings(task, subtask, version)
         prompt_setting = PromptSetting(
@@ -134,61 +133,6 @@
             output_noun=prompt_setting_dict.get("output_noun", None),
             newline_after_output_noun=prompt_setting_dict.get("newline_after_output_noun", False),
         )
-=======
-    def get_prompt_setting(cls, task: str, subtask: Optional[str], version: str) -> PromptSetting:
-        # TODO: get prompt setting online
-        if task == "text_classification":
-            prompt_setting = PromptSetting(
-                instructions="以下文本属于哪个类别？",
-                input_noun="问题",
-                output_noun="答案",
-            )
-        elif task == "opinion_mining":
-            prompt_setting = PromptSetting(
-                instructions="请根据以下陈述，挖掘出陈述中的观点目标。",
-                input_noun="陈述",
-                newline_after_input_noun=False,
-                output_noun="主体",
-                newline_after_output_noun=False,
-            )
-        elif task == "pinyin_transliteration":
-            if subtask == "pinyin2zh":
-                prompt_setting = PromptSetting(
-                    instructions="把以下汉语拼音转换成相应的汉语句子。",
-                    input_noun="拼音",
-                    newline_after_input_noun=False,
-                    output_noun="汉字",
-                    newline_after_output_noun=False,
-                )
-            elif subtask == "zh2pinyin":
-                prompt_setting = PromptSetting(
-                    instructions="把以下汉语句子转换成相应的汉语拼音。",
-                    input_noun="汉字",
-                    newline_after_input_noun=False,
-                    output_noun="拼音",
-                    newline_after_output_noun=False,
-                )
-            else:
-                raise ValueError(f"The specified subtask '{subtask}' is not supported")
-        elif task == "classical_chinese_understanding":
-            prompt_setting = PromptSetting(
-                instructions="这句现代文可以用哪句古文来表达？",
-                input_noun="现代文",
-                output_noun="答案",
-            )
-        elif task == "sentiment_analysis":
-            prompt_setting = PromptSetting(
-                instructions="这个产品评价是正面还是负面的？",
-                input_noun="评价",
-                output_noun="答案",
-            )
-        elif task == "instruction_following":
-            prompt_setting = PromptSetting(
-                instructions="",
-            )
-        else:
-            raise ValueError(f"The specified task '{task}' is not supported")
->>>>>>> d7786903
         return prompt_setting
 
 
@@ -378,7 +322,7 @@
         }
 
 
-class CLEVADisinformationScenario(CLEVAScenario):
+class CLEVAFactCheckingScenario(CLEVAScenario):
     """
     The disinformation task of CLEVA benchmark.
 
@@ -399,5 +343,6 @@
 
     Target: 真实
     """
-    description = "Disinformation task in CLEVA benchmark"
-    tags = ["disinformation"]+
+    description = "Fact checking task in CLEVA benchmark"
+    tags = ["fact_checking"]