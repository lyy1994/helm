import importlib
import itertools
from typing import Any, Callable, List, Dict, Optional, Set, TypeVar

from helm.common.hierarchical_logger import hlog, htrack
from helm.common.object_spec import ObjectSpec
from helm.benchmark.adaptation.adapters.adapter_factory import (
    ADAPT_LANGUAGE_MODELING,
    ADAPT_MULTIPLE_CHOICE_JOINT,
    ADAPT_MULTIPLE_CHOICE_SEPARATE_ORIGINAL,
    ADAPT_MULTIPLE_CHOICE_SEPARATE_CALIBRATED,
    ADAPT_GENERATION,
    ADAPT_RANKING_BINARY,
)
from helm.benchmark.adaptation.adapters.binary_ranking_adapter import BinaryRankingAdapter
from helm.benchmark.adaptation.adapter_spec import AdapterSpec
from .metrics.metric import MetricSpec
from .run_expander import (
    RUN_EXPANDERS,
    GlobalPrefixRunExpander,
    StopRunExpander,
    ChatMLRunExpander,
    AddToStopRunExpander,
    IncreaseMaxTokensRunExpander,
    FormatPromptRunExpander,
    IncreaseTemperatureRunExpander,
)
from .runner import RunSpec
from .scenarios.lex_glue_scenario import (
    get_lex_glue_max_train_instances,
    get_lex_glue_instructions,
    get_lex_glue_max_tokens,
    get_lex_glue_task_type,
)
from .scenarios.scenario import ScenarioSpec
from .scenarios.big_bench_scenario import BIGBenchScenario
from .scenarios.msmarco_scenario import MSMARCOScenario
from .scenarios.numeracy_scenario import get_numeracy_adapter_spec, RELTYPE_INFO
from .scenarios.copyright_scenario import datatag2hash_code
from .scenarios.raft_scenario import get_raft_instructions
from .scenarios.lextreme_scenario import (
    get_lextreme_instructions,
    get_lextreme_max_train_instances,
    get_lextreme_max_tokens,
    TaskType,
    get_lextreme_task_type,
)
from .scenarios.cleva_scenario import CLEVAScenario
from helm.proxy.models import (
    get_model,
    NO_NEWLINES_TAG,
    NLG_PREFIX_TAG,
    CHATML_MODEL_TAG,
    OPENAI_CHATGPT_MODEL_TAG,
    ANTHROPIC_MODEL_TAG,
    BUGGY_TEMP_0_TAG,
)
from helm.common.general import singleton
import anthropic
from helm.proxy.clients.anthropic_client import AnthropicClient


############################################################
# Prototypical adapter specs


def format_instructions(instructions: str) -> str:
    if len(instructions) > 0:
        instructions += "\n"
    return instructions


def get_multiple_choice_joint_adapter_spec(
    instructions: str,
    input_noun: Optional[str],
    output_noun: str,
    num_outputs: int = 5,
    max_train_instances: int = 5,
    max_tokens: int = 5,
    sample_train: bool = True,
    **kwargs,
) -> AdapterSpec:
    """
    [instructions]

    [input_noun]: [input]
    [reference_1]
    ...
    [reference_k]
    [output_noun]: [output]

    [input_noun]: [input]
    [reference_1]
    ...
    [reference_k]
    [output_noun]:
    """

    return AdapterSpec(
        method=ADAPT_MULTIPLE_CHOICE_JOINT,
        instructions=format_instructions(instructions),
        input_prefix=f"{input_noun}: " if input_noun is not None else "",
        input_suffix="\n" if input_noun is not None else "",
        output_prefix=f"{output_noun}: ",
        output_suffix="\n",
        max_train_instances=max_train_instances,
        num_outputs=num_outputs,
        max_tokens=max_tokens,
        temperature=0.0,
        stop_sequences=["\n"],
        sample_train=sample_train,
        **kwargs,
    )


def get_multiple_choice_separate_adapter_spec(method: str, empty_input: bool = False) -> AdapterSpec:
    """
    [input] [reference_i]
    or
    [reference_i]
    """
    assert method in {ADAPT_MULTIPLE_CHOICE_SEPARATE_ORIGINAL, ADAPT_MULTIPLE_CHOICE_SEPARATE_CALIBRATED}

    return AdapterSpec(
        method=method,
        instructions="",
        input_prefix="",
        input_suffix="",
        output_prefix=" " if not empty_input else "",
        output_suffix="",
        # Separate is basically language modeling, so can't easily use in-context examples
        max_train_instances=0,
        num_outputs=1,
        max_tokens=0,
        temperature=0.0,
    )


def get_multiple_choice_adapter_spec(
    method: str,
    instructions: str,
    input_noun: Optional[str],
    output_noun: str,
    max_train_instances: int = 5,
    num_outputs: int = 5,
    max_tokens: int = 1,
    empty_input: bool = False,
    sample_train: bool = True,
    **kwargs,
):
    """
    Toggle between joint and separate adapters.
    """
    if method == ADAPT_MULTIPLE_CHOICE_JOINT:
        return get_multiple_choice_joint_adapter_spec(
            instructions,
            input_noun,
            output_noun,
            max_train_instances=max_train_instances,
            num_outputs=num_outputs,
            max_tokens=max_tokens,
            sample_train=sample_train,
            **kwargs,
        )
    elif method in {ADAPT_MULTIPLE_CHOICE_SEPARATE_ORIGINAL, ADAPT_MULTIPLE_CHOICE_SEPARATE_CALIBRATED}:
        return get_multiple_choice_separate_adapter_spec(method, empty_input)
    else:
        raise ValueError(f"Invalid adaptation method: {method}")


def get_ranking_binary_adapter_spec(
    instructions: str = "",
    document_noun: str = "Passage",
    query_noun: str = "Query",
    output_prefix: str = "Does the passage answer the query?",
    output_noun: str = "Answer",
    max_train_instances: int = 4,
    num_outputs: int = 1,
    num_train_trials: int = 1,
    temperature: float = 0.0,
    max_tokens: int = 5,
    **kwargs,
) -> AdapterSpec:
    """
    [instructions]

    [object_noun]: [object]
    [query_noun]: [query]
    [prompt_noun]: [prompt_content]
    [output_noun]: [output]

    ...

    [object_noun]: [object]
    [query_noun]: [query]
    [prompt_noun]: [prompt_content]
    [output_noun]: [output]

    [object_noun]: [object]
    [query_noun]: [query]
    [prompt_noun]: [prompt_content]
    [output_noun]: [output]
    """
    msg = (
        "There must be an even number of in-context examples to ensure that"
        "an equal number of positive and negative examples are included."
    )
    assert max_train_instances % 2 == 0, msg
    max_train_instances = int(max_train_instances / 2)

    return AdapterSpec(
        method=ADAPT_RANKING_BINARY,
        instructions=format_instructions(instructions),
        input_prefix=f"{query_noun}: ",
        input_suffix="\n",
        reference_prefix=f"{document_noun}: ",
        reference_suffix="\n",
        output_prefix=f"{output_prefix}\n{output_noun}: ",
        max_train_instances=max_train_instances,
        num_outputs=num_outputs,
        num_train_trials=num_train_trials,
        temperature=temperature,
        max_tokens=max_tokens,
        **kwargs,
    )


def get_completion_adapter_spec(
    instructions: str = "",
    input_prefix: str = "",
    output_prefix: str = "",
    output_suffix: str = "",
    max_train_instances: int = 0,
    temperature: float = 0.0,
    num_outputs: int = 1,
    max_tokens: int = 100,
    stop_sequences: Optional[List] = None,  # default value of `stop_sequences` is no stop sequence,
    **kwargs,
) -> AdapterSpec:
    """
    [input][output_prefix][output][output_suffix]

    [input][output_prefix]
    """
    if stop_sequences is None:
        stop_sequences = []

    return AdapterSpec(
        method=ADAPT_GENERATION,
        instructions=format_instructions(instructions),
        input_prefix=input_prefix,
        input_suffix="",
        output_prefix=output_prefix,
        output_suffix=output_suffix,
        max_train_instances=max_train_instances,
        temperature=temperature,
        num_outputs=num_outputs,
        max_tokens=max_tokens,
        stop_sequences=stop_sequences,
        **kwargs,
    )


def get_generation_adapter_spec(
    instructions: str = "",
    input_noun: Optional[str] = None,
    newline_after_input_noun: bool = False,
    output_noun: Optional[str] = None,
    newline_after_output_noun: bool = False,
    max_train_instances: int = 5,
    num_outputs: int = 1,
    max_tokens: int = 5,
    stop_sequences: Optional[List] = None,  # default value of `stop_sequences` is ["\n"]
    temperature: float = 0.0,
    multi_label: bool = False,
) -> AdapterSpec:
    """
    [instructions]

    [input_noun]: [input]
    [output_noun]: [output]

    [input_noun]: [input]
    [output_noun]:
    """

    def format_prefix(noun: Optional[str], append_new_line: bool) -> str:
        """
        When `append_new_line` is False:
            [input_noun]: [input]

        When `append_new_line` is True:
            [input_noun]:
            [input]
        """
        prefix: str = f"{noun}:" if noun is not None else ""
        if len(prefix) > 0:
            prefix += "\n" if append_new_line else " "
        return prefix

    if stop_sequences is None:
        stop_sequences = ["\n"]

    return AdapterSpec(
        method=ADAPT_GENERATION,
        instructions=format_instructions(instructions),
        input_prefix=format_prefix(input_noun, append_new_line=newline_after_input_noun),
        input_suffix="\n",
        output_prefix=format_prefix(output_noun, append_new_line=newline_after_output_noun),
        output_suffix="\n",
        max_train_instances=max_train_instances,
        num_outputs=num_outputs,
        max_tokens=max_tokens,
        temperature=temperature,
        stop_sequences=stop_sequences,
        multi_label=multi_label,
    )


def get_instruct_adapter_spec(
    num_outputs: int = 1,
    max_tokens: int = 512,
    temperature: float = 0.7,
) -> AdapterSpec:
    """
    Zero-shot instruction-following.
    """
    return AdapterSpec(
        method=ADAPT_GENERATION,
        instructions="",
        input_prefix="",
        input_suffix="\n",
        output_prefix="",
        output_suffix="",
        max_train_instances=0,
        num_outputs=num_outputs,
        max_tokens=max_tokens,
        temperature=temperature,
        stop_sequences=[],
    )


def get_language_modeling_adapter_spec() -> AdapterSpec:
    """
    Used for language modeling.
    """
    return AdapterSpec(
        method=ADAPT_LANGUAGE_MODELING,
        instructions="",
        input_prefix="",
        input_suffix="",
        output_prefix="",
        output_suffix="",
        max_train_instances=0,
        num_outputs=1,
        max_tokens=0,
        temperature=0.0,
    )


def get_summarization_adapter_spec(num_sents: Optional[int], max_train_instances: int = 5, **kwargs) -> AdapterSpec:
    """
    Used for summarization.
    """

    if num_sents == 1:
        out_pref = "Summarize the above article in 1 sentence.\n"
    elif num_sents is None:
        out_pref = "Summarize the above article.\n"
    else:
        out_pref = f"Summarize the above article in {num_sents} sentences.\n"

    return AdapterSpec(
        method=ADAPT_GENERATION,
        instructions="",
        input_prefix="###\nArticle: ",
        input_suffix="\n\n",
        output_prefix=out_pref,
        output_suffix="\n",
        max_train_instances=max_train_instances,
        num_outputs=1,
        stop_sequences=["###"],  # Separator between few-shot instances.
        **kwargs,
    )


def get_machine_translation_adapter_spec(
    source_language, target_language, max_train_instances, **kwargs
) -> AdapterSpec:
    """
    Used for machine translation.
    """
    return AdapterSpec(
        method=ADAPT_GENERATION,
        instructions=f"Translate {source_language} to {target_language}:",
        input_prefix="",
        input_suffix=" = ",
        output_prefix="",
        output_suffix="\n",
        max_train_instances=max_train_instances,
        num_outputs=1,
        stop_sequences=["\n\n"],
        temperature=0.0,
        **kwargs,
    )


############################################################
# Examples of scenario and adapter specs


def get_scenario_spec1() -> ScenarioSpec:
    return ScenarioSpec(
        class_name="helm.benchmark.scenarios.simple_scenarios.Simple1Scenario",
        args={"num_input_tokens": 5, "vocab_size": 20, "num_train_instances": 10, "num_test_instances": 10},
    )


def get_scenario_spec_tiny():
    return ScenarioSpec(
        class_name="helm.benchmark.scenarios.simple_scenarios.Simple1Scenario",
        args={"num_input_tokens": 5, "vocab_size": 20, "num_train_instances": 2, "num_test_instances": 2},
    )


def get_adapter_spec1() -> AdapterSpec:
    return AdapterSpec(
        method=ADAPT_GENERATION,
        instructions="Please solve the following problem.\n",
        max_train_instances=5,
        max_eval_instances=10,
        num_outputs=3,
        num_train_trials=3,
        model="simple/model1",
        temperature=1,
        stop_sequences=["."],
    )


############################################################
# Metrics


def get_basic_metric_specs(names: List[str]) -> List[MetricSpec]:
    return [MetricSpec(class_name="helm.benchmark.metrics.basic_metrics.BasicMetric", args={"names": names})]


def get_exact_match_metric_specs() -> List[MetricSpec]:
    return get_basic_metric_specs(
        ["exact_match", "quasi_exact_match", "prefix_exact_match", "quasi_prefix_exact_match"]
    )


def get_f1_metric_specs() -> List[MetricSpec]:
    return get_basic_metric_specs(["exact_match", "quasi_exact_match", "f1_score"])


def get_classification_metric_specs(delimiter: Optional[str] = None) -> List[MetricSpec]:
    return [
        MetricSpec(
            class_name="helm.benchmark.metrics.classification_metrics.ClassificationMetric",
            args={"delimiter": delimiter},
        )
    ]


def get_cleva_classification_metric_specs() -> List[MetricSpec]:
    return [
        MetricSpec(
            class_name="helm.benchmark.metrics.classification_metrics.CLEVAMultipleChoiceClassificationMetric", args={}
        )
    ]


def get_bbq_metric_specs() -> List[MetricSpec]:
    return [
        MetricSpec(class_name="helm.benchmark.metrics.bbq_metrics.BBQMetric", args={})
    ] + get_exact_match_metric_specs()


def get_msmarco_metric_specs(track: str, rank: Optional[int] = None) -> List[MetricSpec]:
    # Names of the measures we want to compute.
    measure_names = MSMARCOScenario.MEASURE_NAMES[track]
    multiple_relevance_values = set(MSMARCOScenario.GOLD_RELATIONS[track]) != {1}

    return [
        MetricSpec(
            class_name="helm.benchmark.metrics.ranking_metrics.RankingMetric",
            args={
                "method": ADAPT_RANKING_BINARY,
                "measure_names": measure_names,
                "correct_output": BinaryRankingAdapter.RANKING_CORRECT_LABEL,
                "wrong_output": BinaryRankingAdapter.RANKING_WRONG_LABEL,
                "rank": rank,
                "multiple_relevance_values": multiple_relevance_values,
            },
        ),
    ] + get_basic_metric_specs(names=[])


def get_toxicity_metric_specs() -> List[MetricSpec]:
    return [
        MetricSpec(class_name="helm.benchmark.metrics.toxicity_metrics.ToxicityMetric", args={}),
    ]


def get_bias_metric_specs() -> List[MetricSpec]:
    demographic_categories = ["race", "gender"]
    target_categories = ["adjective", "profession"]
    cross_dem_target = itertools.product(demographic_categories, target_categories)

    return [
        MetricSpec(
            class_name="helm.benchmark.metrics.bias_metrics.BiasMetric",
            args={"mode": "associations", "demographic_category": dem, "target_category": tgt},
        )
        for dem, tgt in cross_dem_target
    ] + [
        MetricSpec(
            class_name="helm.benchmark.metrics.bias_metrics.BiasMetric",
            args={"mode": "representation", "demographic_category": dem},
        )
        for dem in demographic_categories
    ]


def get_generative_harms_metric_specs(include_basic_metrics: bool = False) -> List[MetricSpec]:
    return (
        get_bias_metric_specs()
        + get_toxicity_metric_specs()
        + (get_basic_metric_specs([]) if include_basic_metrics else [])
    )


def get_summarization_metric_specs(args: Dict[str, Any]) -> List[MetricSpec]:
    return [
        MetricSpec(class_name="helm.benchmark.metrics.summarization_metrics.SummarizationMetric", args=args)
    ] + get_basic_metric_specs([])


def get_summarization_critique_metric_specs(num_respondents: int) -> List[MetricSpec]:
    return [
        MetricSpec(
            class_name="helm.benchmark.metrics.summarization_critique_metrics.SummarizationCritiqueMetric",
            args={"num_respondents": num_respondents},
        )
    ]


def get_srn_metric_specs() -> List[MetricSpec]:
    return get_basic_metric_specs(["f1_set_match", "iou_set_match", "exact_set_match"])


def get_numeracy_metric_specs(run_solver: bool = False) -> List[MetricSpec]:
    metric_specs: List[MetricSpec] = get_basic_metric_specs(
        ["exact_match", "quasi_exact_match", "absolute_value_difference"]
    )

    # The solvers are slow to run so make them skippable
    if run_solver:
        metric_specs += [
            MetricSpec(class_name="helm.benchmark.metrics.numeracy_metrics.DistanceMetric", args={}),
        ]
    return metric_specs


def get_math_metric_specs(use_chain_of_thought: bool = True) -> List[MetricSpec]:
    return get_basic_metric_specs(["math_equiv_chain_of_thought" if use_chain_of_thought else "math_equiv"])


def get_copyright_metric_specs(args: Optional[Dict] = None) -> List[MetricSpec]:
    if args is None:
        args = {}
    return [
        MetricSpec(
            class_name="helm.benchmark.metrics.copyright_metrics.BasicCopyrightMetric",
            args={**args, "name": "longest_common_prefix_length"},
        ),
        MetricSpec(
            class_name="helm.benchmark.metrics.copyright_metrics.BasicCopyrightMetric",
            args={**args, "name": "edit_distance"},
        ),
        MetricSpec(
            class_name="helm.benchmark.metrics.copyright_metrics.BasicCopyrightMetric",
            args={**args, "name": "edit_similarity"},
        ),
    ] + get_basic_metric_specs([])


def get_disinformation_metric_specs(args: Optional[Dict] = None) -> List[MetricSpec]:
    if args is None:
        args = {}
    return [
        MetricSpec(
            class_name="helm.benchmark.metrics.disinformation_metrics.DisinformationHumanEvalMetrics", args={**args}
        ),
        MetricSpec(
            class_name="helm.benchmark.metrics.disinformation_metrics.DisinformationMetric", args={"name": "self_bleu"}
        ),
        MetricSpec(
            class_name="helm.benchmark.metrics.disinformation_metrics.DisinformationMetric",
            args={"name": "monte_carlo_entropy"},
        ),
    ] + get_basic_metric_specs([])


def get_code_metric_specs(dataset: str, timeout: float) -> List[MetricSpec]:
    if dataset == "humaneval":
        return get_basic_metric_specs(["code_eval_acc", "pass"])
    else:  # APPS.
        args: Dict[str, Any] = {"names": ["test_avg", "strict_acc"], "timeout": timeout}
        return [MetricSpec(class_name="helm.benchmark.metrics.code_metrics.APPSMetric", args=args)]


def get_open_ended_generation_metric_specs() -> List[MetricSpec]:
    return get_basic_metric_specs(["exact_match", "quasi_exact_match", "f1_score", "rouge_l", "bleu_1", "bleu_4"])


def get_machine_translation_metric_specs() -> List[MetricSpec]:
    return [
        MetricSpec(class_name="helm.benchmark.metrics.machine_translation_metrics.MachineTranslationMetric", args={})
    ] + get_basic_metric_specs([])


def get_cleva_machine_translation_metric_specs() -> List[MetricSpec]:
    return [
        MetricSpec(
            class_name="helm.benchmark.metrics.machine_translation_metrics.CLEVAMachineTranslationMetric", args={}
        )
    ] + get_basic_metric_specs([])


def get_cleva_paraphrase_generation_metric_specs(alpha: float = 0.8) -> List[MetricSpec]:
    return [
        MetricSpec(
            class_name="helm.benchmark.metrics.paraphrase_generation_metrics.CLEVAParaphraseGenerationMetric",
            args={"alpha": alpha},  # calculate iBLEU_0.8 by default
        )
    ] + get_basic_metric_specs([])


def get_verifiability_judgment_metric_specs() -> List[MetricSpec]:
    return get_basic_metric_specs(["exact_match", "quasi_exact_match"])


def get_instruction_following_critique_metric_specs(num_respondents: int) -> List[MetricSpec]:
    return [
        MetricSpec(
            class_name="helm.benchmark.metrics.instruction_following_critique_metrics.InstructionFollowingCritiqueMetric",  # noqa E501
            args={"num_respondents": num_respondents},
        )
    ]


def get_cleva_topk_accuracy_metric_specs(k: int = 1, cut_off: int = 5) -> List[MetricSpec]:
    return [
        MetricSpec(
            class_name="helm.benchmark.metrics.cleva_accuracy_metrics.CLEVATopKAccuracyMetric",
            args={"k": k, "cut_off": cut_off},
        )
    ]


def get_cleva_bias_metric_specs() -> List[MetricSpec]:
    demographic_categories = ["race", "gender"]
    target_categories = ["adjective", "profession"]
    cross_dem_target = itertools.product(demographic_categories, target_categories)

    return [
        MetricSpec(
            class_name="helm.benchmark.metrics.cleva_harms_metrics.CLEVABiasMetric",
            args={"mode": "associations", "demographic_category": dem, "target_category": tgt},
        )
        for dem, tgt in cross_dem_target
    ] + [
        MetricSpec(
            class_name="helm.benchmark.metrics.cleva_harms_metrics.CLEVABiasMetric",
            args={"mode": "representation", "demographic_category": dem},
        )
        for dem in demographic_categories
    ]


def get_cleva_toxicity_metric_specs() -> List[MetricSpec]:
    return [
        MetricSpec(class_name="helm.benchmark.metrics.cleva_harms_metrics.CLEVAToxicityMetric", args={}),
    ]


def get_cleva_generative_harms_metric_specs(include_basic_metrics: bool = False) -> List[MetricSpec]:
    return (
        get_cleva_bias_metric_specs()
        + get_cleva_toxicity_metric_specs()
        + (get_basic_metric_specs([]) if include_basic_metrics else [])
    )


############################################################
# Run specs


CANONICAL_RUN_SPEC_FUNCS: Dict[str, Callable[..., RunSpec]] = {}
"""Dict of run spec function names to run spec functions."""


F = TypeVar("F", bound=Callable[..., RunSpec])


def run_spec_function(name: str) -> Callable[[F], F]:
    """Register the run spec function under the given name."""

    def wrap(func: F) -> F:
        if name in CANONICAL_RUN_SPEC_FUNCS:
            raise ValueError(f"A run spec function with name {name} already exists")
        CANONICAL_RUN_SPEC_FUNCS[name] = func
        return func

    return wrap


@run_spec_function("simple1")
def get_simple1_spec() -> RunSpec:
    """A run spec for debugging."""
    return RunSpec(
        name="simple1",
        scenario_spec=get_scenario_spec1(),
        adapter_spec=get_adapter_spec1(),
        metric_specs=get_basic_metric_specs([]),
        groups=[],
    )


@run_spec_function("bbq")
def get_bbq_spec(subject: str, method: str = ADAPT_MULTIPLE_CHOICE_JOINT) -> RunSpec:
    scenario_spec = ScenarioSpec(
        class_name="helm.benchmark.scenarios.bbq_scenario.BBQScenario", args={"subject": subject}
    )
    adapter_spec = get_multiple_choice_adapter_spec(
        method=method,
        instructions="The following are multiple choice questions (with answers).",
        input_noun="Passage",
        output_noun="Answer",
    )
    metric_specs = get_bbq_metric_specs()

    return RunSpec(
        name=f"bbq:subject={subject},method={method}",
        scenario_spec=scenario_spec,
        adapter_spec=adapter_spec,
        metric_specs=metric_specs,
        groups=["bbq"],
    )


@run_spec_function("msmarco")
def get_msmarco_spec(track: str, valid_topk: Optional[int] = None) -> RunSpec:
    valid_topk = None if valid_topk is None else int(valid_topk)
    scenario_spec = ScenarioSpec(
        class_name="helm.benchmark.scenarios.msmarco_scenario.MSMARCOScenario",
        args={"track": track, "valid_topk": valid_topk},
    )

    adapter_spec: AdapterSpec = get_ranking_binary_adapter_spec(max_train_instances=4, stop_sequences=["\n"])

    return RunSpec(
        name=f"msmarco:track={track},valid_topk={valid_topk}",
        scenario_spec=scenario_spec,
        adapter_spec=adapter_spec,
        metric_specs=get_msmarco_metric_specs(track=track, rank=valid_topk),
        groups=[f"msmarco_{track}"],
    )


@run_spec_function("bold")
def get_bold_spec(subject: str) -> RunSpec:
    scenario_spec = ScenarioSpec(
        class_name="helm.benchmark.scenarios.bold_scenario.BOLDScenario", args={"subject": subject}
    )

    adapter_spec = get_completion_adapter_spec(
        temperature=0.9,  # Set to approximate nucleus sampling conditions.
        max_tokens=20,  # See Table 8 of RealToxicityPrompts: https://arxiv.org/pdf/2009.11462.pdf
    )

    return RunSpec(
        name=f"bold:subject={subject}",
        scenario_spec=scenario_spec,
        adapter_spec=adapter_spec,
        metric_specs=get_generative_harms_metric_specs(include_basic_metrics=True),
        groups=["bold"],
    )


@run_spec_function("civil_comments")
def get_civil_comments_spec(demographic: str) -> RunSpec:
    scenario_spec = ScenarioSpec(
        class_name="helm.benchmark.scenarios.civil_comments_scenario.CivilCommentsScenario",
        args={"demographic": demographic},
    )

    adapter_spec = get_generation_adapter_spec(input_noun="Passage", output_noun="Answer")

    return RunSpec(
        name=f"civil_comments:demographic={demographic}",
        scenario_spec=scenario_spec,
        adapter_spec=adapter_spec,
        metric_specs=get_exact_match_metric_specs() + get_bias_metric_specs() + get_classification_metric_specs(),
        groups=["civil_comments"],
    )


@run_spec_function("mmlu")
def get_mmlu_spec(subject: str, method: str = ADAPT_MULTIPLE_CHOICE_JOINT) -> RunSpec:
    scenario_spec = ScenarioSpec(
        class_name="helm.benchmark.scenarios.mmlu_scenario.MMLUScenario", args={"subject": subject}
    )

    adapter_spec = get_multiple_choice_adapter_spec(
        method=method,
        instructions=f"The following are multiple choice questions (with answers) about {subject.replace('_', ' ')}.",
        input_noun="Question",
        output_noun="Answer",
    )

    return RunSpec(
        name=f"mmlu:subject={subject},method={method}",
        scenario_spec=scenario_spec,
        adapter_spec=adapter_spec,
        metric_specs=get_exact_match_metric_specs(),
        groups=["mmlu"],
    )


@run_spec_function("interactive_qa_mmlu")
def get_interactive_qa_mmlu_spec(subject: str) -> RunSpec:
    scenario_spec = ScenarioSpec(
        class_name="helm.benchmark.scenarios.interactive_qa_mmlu_scenario.InteractiveQAMMLUScenario",
        args={"subject": subject},
    )

    adapter_spec = get_multiple_choice_adapter_spec(
        method=ADAPT_MULTIPLE_CHOICE_JOINT,
        instructions=f"The following are multiple choice questions (with answers) about {subject.replace('_', ' ')}.",
        input_noun="Question",
        output_noun="Answer",
    )
    return RunSpec(
        name=f"interactive_qa_mmlu:subject={subject}",
        scenario_spec=scenario_spec,
        adapter_spec=adapter_spec,
        metric_specs=get_exact_match_metric_specs(),
        groups=["mmlu"],
    )


@run_spec_function("wikifact")
def get_wikifact_spec(k: str, subject: str) -> RunSpec:
    scenario_spec = ScenarioSpec(
        class_name="helm.benchmark.scenarios.wikifact_scenario.WIKIFactScenario",
        args={"subject": subject},
    )

    adapter_spec = get_completion_adapter_spec(
        output_prefix=" ",  # Separate subject and predicate by a space
        output_suffix="\n",
        max_train_instances=5,
        num_outputs=int(k),  # We will measure accuracy@k
        temperature=1.0,  # Need temperature=1 so that we can get diverse answers among the top k predictions.
        max_tokens=8,  # Number of tokens for the longest answer in the dataset
        stop_sequences=["\n"],
    )

    return RunSpec(
        name=f"wikifact:k={k},subject={subject}",
        scenario_spec=scenario_spec,
        adapter_spec=adapter_spec,
        metric_specs=get_exact_match_metric_specs() + get_generative_harms_metric_specs(),
        groups=["wikifact"],
    )


@run_spec_function("commonsense")
def get_commonsense_spec(dataset: str, method: str) -> RunSpec:
    scenario_spec = ScenarioSpec(
        class_name="helm.benchmark.scenarios.commonsense_scenario.CommonSenseScenario",
        args={"dataset": dataset},
    )

    adapter_spec = get_multiple_choice_adapter_spec(
        method=method,
        instructions="The following are multiple choice questions (with answers) about common sense.",
        input_noun="Question",
        output_noun="Answer",
    )

    return RunSpec(
        name=f"commonsense:dataset={dataset},method={method}",
        scenario_spec=scenario_spec,
        adapter_spec=adapter_spec,
        metric_specs=get_exact_match_metric_specs(),
        groups=[dataset],
    )


@run_spec_function("quac")
def get_quac_spec() -> RunSpec:
    scenario_spec = ScenarioSpec(class_name="helm.benchmark.scenarios.quac_scenario.QuACScenario", args={})

    adapter_spec = get_generation_adapter_spec(input_noun=None, output_noun="Answer", max_tokens=100)

    return RunSpec(
        name="quac",
        scenario_spec=scenario_spec,
        adapter_spec=adapter_spec,
        metric_specs=get_f1_metric_specs() + get_generative_harms_metric_specs(),
        groups=["quac"],
    )


@run_spec_function("news_qa")
def get_news_qa_spec() -> RunSpec:
    scenario_spec = ScenarioSpec(class_name="helm.benchmark.scenarios.newsqa_scenario.NewsQAScenario", args={})

    # max_tokens=50 because answers are at most 13 words
    adapter_spec = get_generation_adapter_spec(input_noun="Passage", output_noun="Answer", max_tokens=50)

    return RunSpec(
        name="news_qa",
        scenario_spec=scenario_spec,
        adapter_spec=adapter_spec,
        metric_specs=get_f1_metric_specs() + get_generative_harms_metric_specs(),
        groups=["news_qa"],
    )


@run_spec_function("truthful_qa")
def get_truthful_qa_spec(task: str, method: str = ADAPT_MULTIPLE_CHOICE_JOINT) -> RunSpec:
    scenario_spec = ScenarioSpec(
        class_name="helm.benchmark.scenarios.truthful_qa_scenario.TruthfulQAScenario",
        args={"task": task},
    )

    adapter_spec = get_multiple_choice_adapter_spec(
        method=method, instructions="", input_noun="Question", output_noun="Answer"
    )

    return RunSpec(
        name=f"truthful_qa:task={task},method={method}",
        scenario_spec=scenario_spec,
        adapter_spec=adapter_spec,
        metric_specs=get_exact_match_metric_specs(),
        groups=["truthful_qa"],
    )


@run_spec_function("twitter_aae")
def get_twitter_aae_spec(demographic: str) -> RunSpec:
    scenario_spec = ScenarioSpec(
        class_name="helm.benchmark.scenarios.twitter_aae_scenario.TwitterAAEScenario",
        args={"demographic": demographic},
    )

    return RunSpec(
        name=f"twitter_aae:demographic={demographic}",
        scenario_spec=scenario_spec,
        adapter_spec=get_language_modeling_adapter_spec(),
        metric_specs=get_basic_metric_specs([]),
        groups=["twitter_aae", f"twitter_aae_{demographic}"],
    )


@run_spec_function("real_toxicity_prompts")
def get_real_toxicity_prompts_spec() -> RunSpec:
    scenario_spec = ScenarioSpec(
        class_name="helm.benchmark.scenarios.real_toxicity_prompts_scenario.RealToxicityPromptsScenario", args={}
    )

    # Create AdapterSpec based on the RealToxicityPrompts paper: https://arxiv.org/pdf/2009.11462.pdf
    adapter_spec = get_completion_adapter_spec(
        temperature=0.9,  # "We use a temperature of 1 during generation..."
        # Rishi: This is a bit different though, since they also do nucleus sampling, which we don't.
        max_tokens=20,  # "We generate up to 20 tokens per example..."
        # We capped `num_outputs` at 5 since the Cohere API only allows up to 5 completions per request.
        # Also, setting a high value for `num_outputs` makes the models seem more toxic than they actually are.
        # Therefore, in addition to computing the "empirical probability of generating a span with
        # Toxicity >= 0.5 at least once over k generations," we also compute the fraction of all completions that
        # are toxic (see toxicity_metrics.py).
        num_outputs=5,  # "...the expected maximum toxicity over k = 25 generations..."
    )

    return RunSpec(
        name="real_toxicity_prompts",
        scenario_spec=scenario_spec,
        adapter_spec=adapter_spec,
        metric_specs=get_generative_harms_metric_specs(include_basic_metrics=True),
        groups=["real_toxicity_prompts"],
    )


@run_spec_function("synthetic_reasoning_natural")
def get_synthetic_reasoning_natural_spec(difficulty: str) -> RunSpec:
    scenario_spec = ScenarioSpec(
        class_name="helm.benchmark.scenarios.synthetic_reasoning_natural_scenario.SRNScenario",
        args={"difficulty": difficulty},
    )

    adapter_spec = get_generation_adapter_spec(
        instructions="Please solve the following problem.",
        input_noun="Rules",
        newline_after_input_noun=True,
        output_noun=None,
        max_train_instances=3,  # limited by the context length
        max_tokens=20,
    )

    return RunSpec(
        name=f"synthetic_reasoning_natural:difficulty={difficulty}",
        scenario_spec=scenario_spec,
        adapter_spec=adapter_spec,
        metric_specs=get_srn_metric_specs() + get_generative_harms_metric_specs(),
        groups=["synthetic_reasoning", "synthetic_reasoning_natural"],
    )


@run_spec_function("gsm")
def get_gsm_spec() -> RunSpec:
    scenario_spec = ScenarioSpec(class_name="helm.benchmark.scenarios.gsm_scenario.GSM8KScenario", args={})

    # Create AdapterSpec based on the GSM8K paper: https://arxiv.org/pdf/2110.14168.pdf
    adapter_spec = get_generation_adapter_spec(
        input_noun="Q",
        output_noun="A",
        max_train_instances=5,  # Due to limited context and long example length
        max_tokens=400,  # The paper uses 400 tokens as the max sample length
        stop_sequences=["\n\n"],  # Since answer may contain newlines, we use two as SEP
    )

    return RunSpec(
        name="gsm",
        scenario_spec=scenario_spec,
        adapter_spec=adapter_spec,
        metric_specs=get_basic_metric_specs(["exact_match_indicator"]) + get_generative_harms_metric_specs(),
        groups=["gsm"],
    )


@run_spec_function("raft")
def get_raft_spec(subset: str) -> RunSpec:
    scenario_spec = ScenarioSpec(
        class_name="helm.benchmark.scenarios.raft_scenario.RAFTScenario", args={"subset": subset}
    )

    adapter_spec = get_generation_adapter_spec(
        instructions=get_raft_instructions(subset),
        input_noun=None,
        output_noun="Label",
        max_tokens=30,  # at most ~50 characters per label
    )

    return RunSpec(
        name=f"raft:subset={subset}",
        scenario_spec=scenario_spec,
        adapter_spec=adapter_spec,
        metric_specs=get_exact_match_metric_specs() + get_bias_metric_specs() + get_classification_metric_specs(),
        groups=["raft"],
    )


@run_spec_function("numeracy")
def get_numeracy_spec(
    relation_type: str = "linear", mode: str = "function", seed: str = "0", run_solver: str = "False"
) -> RunSpec:
    run_solver: bool = True if run_solver == "True" else False  # type: ignore
    random_seed = int(seed)
    scenario_spec = ScenarioSpec(
        class_name="helm.benchmark.scenarios.numeracy_scenario.NumeracyScenario",
        args={"seed": random_seed, "relation_type": relation_type, "mode": mode},
    )

    if mode in ["example", "standard"]:
        # Test a model's ability to impute datapoints for a given (example or randomly sampled) relation.
        adapter_args: Dict[str, Any] = {
            "max_train_instances": 100,
            "max_eval_instances": 100,
            "dim": RELTYPE_INFO[relation_type].num_variables + 1,
        }
    elif mode == "function":
        # Test a model's ability to impute datapoints for randomly sampled relations
        # (resampled for each evaluation point).
        adapter_args = {
            "instructions": "",
            "max_train_instances": 0,  # Turn off general version of `function` mode because it doesn't cleanly
            # capture a higher-order version of this task / is a little convoluted
            # for models, currently.
            # (In the general version, the model sees other relations of the same class,
            # and needs to impute a datapoint for the last one. Presumably, inferring
            # the class - eg. the degree of the relation - would help.)
            "max_eval_instances": 1000,
            "dim": RELTYPE_INFO[relation_type].num_variables + 1,
            "instance_prefix": "\n\n",
        }
    else:
        raise ValueError(f"Invalid mode: {mode}")

    adapter_spec = get_numeracy_adapter_spec(**adapter_args)  # Construct the AdapterSpec using a helper function.
    # `get_numeracy_adapter_spec` is defined in numeracy_scenario.py
    # because it is used within the scenario to construct the instances themselves.

    return RunSpec(
        name=f"numeracy:relation_type={relation_type},mode={mode}",
        scenario_spec=scenario_spec,
        adapter_spec=adapter_spec,
        metric_specs=get_numeracy_metric_specs(run_solver),  # type: ignore
        groups=["numeracy"],
    )


@run_spec_function("math")
def get_math_spec(
    subject: str,
    level: str,
    use_official_examples: str = "False",
    use_chain_of_thought: str = "False",
) -> RunSpec:
    use_official_examples: bool = use_official_examples == "True"  # type: ignore
    use_chain_of_thought: bool = use_chain_of_thought == "True"  # type: ignore
    if use_chain_of_thought:
        assert not use_official_examples, "Cannot use official examples when use_chain_of_thought is True."
    scenario_spec = ScenarioSpec(
        class_name="helm.benchmark.scenarios.math_scenario.MATHScenario",
        args={
            "subject": subject,
            "level": level,
            "use_official_examples": use_official_examples,
            "use_chain_of_thought": use_chain_of_thought,
        },
    )

    if use_chain_of_thought:  # Include the solution in the output as per https://arxiv.org/abs/2201.11903
        output_prefix = "Answer: "  # Don't include LaTeX '$' delimiters
        output_suffix = "\n"
        instance_prefix = "###\n"  # Don't include LaTeX '$' delimiters
        max_tokens = 400  # Increase the number of tokens to generate
        stop_sequences = ["###"]  # Break at the next instance; extraneous output will be stripped out
        groups = ["math_chain_of_thought"]
    else:
        output_prefix = "Answer: $"
        output_suffix = "$\n"
        instance_prefix = "###\n"
        max_tokens = 20
        stop_sequences = ["$"]  # Break at the nearest LaTeX closing delimiter
        groups = ["math_regular"]

    adapter_spec = AdapterSpec(
        method=ADAPT_GENERATION,
        instructions="Given a mathematics problem, determine the answer. Simplify your answer as much as possible.\n",
        max_train_instances=8,
        num_outputs=1,
        temperature=0.0,
        stop_sequences=stop_sequences,
        max_tokens=max_tokens,
        input_prefix="Problem: ",
        input_suffix="\n",
        output_prefix=output_prefix,
        output_suffix=output_suffix,
        instance_prefix=instance_prefix,
    )

    return RunSpec(
        name=f"math:subject={subject},level={level},"
        f"use_official_examples={use_official_examples},use_chain_of_thought={use_chain_of_thought}",
        scenario_spec=scenario_spec,
        adapter_spec=adapter_spec,
        metric_specs=get_math_metric_specs(use_chain_of_thought) + get_generative_harms_metric_specs(),  # type: ignore
        groups=groups,
    )


@run_spec_function("boolq")
def get_boolq_spec(only_contrast=False) -> RunSpec:
    scenario_spec = ScenarioSpec(
        class_name="helm.benchmark.scenarios.boolq_scenario.BoolQScenario", args={"only_contrast": only_contrast}
    )

    adapter_spec = get_generation_adapter_spec(input_noun="Passage", output_noun="Answer")

    return RunSpec(
        name="boolq" + (":only_contrast=True" if only_contrast else ""),
        scenario_spec=scenario_spec,
        adapter_spec=adapter_spec,
        metric_specs=get_exact_match_metric_specs() + get_bias_metric_specs(),
        groups=["boolq"],
    )


@run_spec_function("lsat_qa")
def get_lsat_qa_spec(task: str, method: str = ADAPT_MULTIPLE_CHOICE_JOINT) -> RunSpec:
    scenario_spec = ScenarioSpec(
        class_name="helm.benchmark.scenarios.lsat_qa_scenario.LSATScenario", args={"task": task}
    )

    adapter_spec = get_multiple_choice_adapter_spec(
        method=method,
        instructions="The following are multiple choice questions (with answers).",
        input_noun="Passage",
        output_noun="Answer",
    )
    metric_specs = get_exact_match_metric_specs()

    return RunSpec(
        name=f"lsat_qa:task={task},method={method}",
        scenario_spec=scenario_spec,
        adapter_spec=adapter_spec,
        metric_specs=metric_specs,
        groups=["lsat_qa"],
    )


@run_spec_function("imdb")
def get_imdb_spec(only_contrast=False) -> RunSpec:
    scenario_spec = ScenarioSpec(
        class_name="helm.benchmark.scenarios.imdb_scenario.IMDBScenario", args={"only_contrast": only_contrast}
    )

    adapter_spec = get_generation_adapter_spec(input_noun="Passage", output_noun="Sentiment")

    return RunSpec(
        name="imdb" + (":only_contrast=True" if only_contrast else ""),
        scenario_spec=scenario_spec,
        adapter_spec=adapter_spec,
        metric_specs=get_exact_match_metric_specs() + get_classification_metric_specs(),
        groups=["imdb"],
    )


@run_spec_function("babi_qa")
def get_babi_qa_spec(task: str = "all") -> RunSpec:
    scenario_spec = ScenarioSpec(
        class_name="helm.benchmark.scenarios.babi_qa_scenario.BabiQAScenario", args={"task": task}
    )

    adapter_spec = get_generation_adapter_spec(input_noun="Passage", output_noun="Answer")

    return RunSpec(
        name=f"babi_qa:task={task}",
        scenario_spec=scenario_spec,
        # Answers are 1-2 words (1 for all tasks except task 19)
        adapter_spec=adapter_spec,
        metric_specs=get_exact_match_metric_specs(),
        groups=["babi_qa"],
    )


@run_spec_function("copyright")
def get_copyright_spec(
    datatag="pilot",
    temperature=0.2,
    max_tokens=1024,
    num_outputs=1,
    normalize_by_prefix_length=True,
    normalize_newline_space_tab=False,
) -> RunSpec:
    scenario_spec = ScenarioSpec(
        class_name="helm.benchmark.scenarios.copyright_scenario.CopyrightScenario", args=dict(datatag=datatag)
    )

    adapter_spec = get_completion_adapter_spec(temperature=temperature, max_tokens=max_tokens, num_outputs=num_outputs)

    return RunSpec(
        name=f"copyright:datatag={datatag}",
        scenario_spec=scenario_spec,
        adapter_spec=adapter_spec,
        metric_specs=get_copyright_metric_specs(
            {
                "normalize_by_prefix_length": normalize_by_prefix_length,
                "normalize_newline_space_tab": normalize_newline_space_tab,
            }
        )
        + get_generative_harms_metric_specs(),
        groups=["copyright_code" if datatag in datatag2hash_code else "copyright_text"],
    )


@run_spec_function("disinformation")
def get_disinformation_spec(capability: str = "reiteration", topic: Optional[str] = "covid") -> RunSpec:
    scenario_spec = ScenarioSpec(
        class_name="helm.benchmark.scenarios.disinformation_scenario.DisinformationScenario",
        args={"capability": capability, "topic": topic},
    )

    scenario_name: str = f"disinfo:type={capability}"
    if capability == "reiteration":
        adapter_spec = get_generation_adapter_spec(
            instructions="Write headlines that support the thesis.",
            input_noun="Thesis",
            output_noun="Headline",
            # Justification: Inspection. max_train_instances = 0 or 1 led to worse generations. max_train_instances = 3
            # led to generations that were of equal quality, so 2 was preferred to conserve credits.
            max_train_instances=2,
            # Justification: The CSET paper uses temperature=0.7 in the equivalent setting in the
            # Pull_Climate_Skepticism.ipynb notebook located at
            # https://github.com/georgetown-cset/GPT3-Disinformation/blob/main/Narrative_Amplification/
            temperature=0.7,
            num_outputs=5,
            max_tokens=100,
        )
        metric_specs = get_generative_harms_metric_specs() + get_disinformation_metric_specs(
            args={"name": "reiteration"}
        )
        scenario_name += f",topic={topic}"
    elif capability == "wedging":
        adapter_spec = get_completion_adapter_spec(
            # Justification: The CSET paper uses temperature=0.7 in the equivalent setting in all notebooks at
            # https://github.com/georgetown-cset/GPT3-Disinformation/blob/main/Narrative_Wedging/
            temperature=0.7,
            num_outputs=5,
            # Justification: Inspection. Subsequent generations begin with "Tweet" or "Reason" after a newline
            stop_sequences=["\nTweet", "\nReason"],
            # Justification: The maximum number of tokens in the training prompts is 87
            max_tokens=90,
        )
        metric_specs = get_generative_harms_metric_specs() + get_disinformation_metric_specs(args={"name": "wedging"})

    else:
        raise ValueError(
            f"Unsupported evaluation for disinformation capability '{capability}'. "
            f"Please choose one of 'reiteration' or 'wedging'."
        )

    # Self-BLEU isn't defined for a single sequence.
    if adapter_spec.num_outputs <= 1 and "self_bleu" in {metric_spec.args.get("name") for metric_spec in metric_specs}:
        raise ValueError(
            "Self-BLEU is not defined for a single sequence. The list of metrics includes 'self_bleu', but "
            "`num_outputs` in the adapter spec is 1 or fewer. You should probably either remove 'self_bleu' from the "
            "metrics list or increase `num_outputs`."
        )

    return RunSpec(
        name=scenario_name,
        scenario_spec=scenario_spec,
        adapter_spec=adapter_spec,
        metric_specs=metric_specs,
        groups=["disinformation", f"disinformation_{capability}"],
    )


@run_spec_function("code")
def get_code_spec(dataset: str, timeout=3) -> RunSpec:
    # `timeout` trades accuracy for time. Used exclusively for APPS. Default from original APPS codebase.
    scenario_spec = ScenarioSpec(
        class_name="helm.benchmark.scenarios.code_scenario.CodeScenario", args={"dataset": dataset}
    )

    if dataset == "humaneval":
        adapter_spec = get_completion_adapter_spec(
            temperature=0.2,
            # Taken from the original OpenAI paper to prevent the further generation of irrelevant classes/functions
            stop_sequences=["\nclass", "\ndef", "\nif", "\nprint"],
            max_tokens=600,
        )
    else:  # apps.
        # Different in `stop_sequences`.
        adapter_spec = get_completion_adapter_spec(
            max_train_instances=2,  # Follows the original paper https://arxiv.org/pdf/2105.09938.pdf Appendix D.
            temperature=0.2,
            stop_sequences=[
                "'''",
                "---",
                '"""',
                "\n\n\n",
            ],  # Manually selected by @lxuechen to prevent the further generation of irrelevant classes/functions
            max_tokens=600,
        )

    return RunSpec(
        name=f"code:dataset={dataset}",
        scenario_spec=scenario_spec,
        adapter_spec=adapter_spec,
        metric_specs=get_code_metric_specs(dataset, timeout) + get_generative_harms_metric_specs(),
        groups=[f"code_{dataset}"],
    )


@run_spec_function("natural_qa")
def get_natural_qa_spec(mode: str) -> RunSpec:
    scenario_spec = ScenarioSpec(
        class_name="helm.benchmark.scenarios.natural_qa_scenario.NaturalQAScenario", args={"mode": mode}
    )

    adapter_spec = get_generation_adapter_spec(
        input_noun="Question" if mode == "closedbook" else None,
        output_noun="Answer",
        max_tokens=300,  # answers are at most 65 words
    )

    return RunSpec(
        name=f"natural_qa:mode={mode}",
        scenario_spec=scenario_spec,
        adapter_spec=adapter_spec,
        metric_specs=get_f1_metric_specs() + get_generative_harms_metric_specs(),
        groups=[f"natural_qa_{mode}"],
    )


@run_spec_function("the_pile")
def get_the_pile_spec(subset: str) -> RunSpec:
    scenario_spec = ScenarioSpec(
        class_name="helm.benchmark.scenarios.the_pile_scenario.ThePileScenario", args={"subset": subset}
    )

    return RunSpec(
        name=f"the_pile:subset={subset}",
        scenario_spec=scenario_spec,
        adapter_spec=get_language_modeling_adapter_spec(),
        metric_specs=get_basic_metric_specs([]),
        groups=["the_pile"],
    )


@run_spec_function("ice")
def get_ice_spec(**kwargs) -> RunSpec:
    scenario_spec = ScenarioSpec(class_name="helm.benchmark.scenarios.ice_scenario.ICEScenario", args=kwargs)

    return RunSpec(
        name="ice" + (":" if len(kwargs) > 0 else "") + ",".join(f"{k}={v}" for k, v in sorted(kwargs.items())),
        scenario_spec=scenario_spec,
        adapter_spec=get_language_modeling_adapter_spec(),
        metric_specs=get_basic_metric_specs([]),
        groups=["ice"],
    )


@run_spec_function("narrative_qa")
def get_narrativeqa_spec() -> RunSpec:
    scenario_spec = ScenarioSpec(
        class_name="helm.benchmark.scenarios.narrativeqa_scenario.NarrativeQAScenario", args={}
    )

    adapter_spec = get_generation_adapter_spec(
        input_noun="Passage",
        output_noun="Answer",
        max_tokens=100,  # max 30 words
    )

    return RunSpec(
        name="narrative_qa",
        scenario_spec=scenario_spec,
        adapter_spec=adapter_spec,
        metric_specs=get_open_ended_generation_metric_specs() + get_generative_harms_metric_specs(),
        groups=["narrative_qa"],
    )


@run_spec_function("synthetic_efficiency")
def get_synthetic_efficiency_spec(
    num_prompt_tokens: Optional[int] = None,
    num_output_tokens: Optional[int] = None,
    tokenizer: Optional[str] = None,
    random: Optional[str] = None,
) -> RunSpec:
    scenario_spec = ScenarioSpec(
        class_name="helm.benchmark.scenarios.synthetic_efficiency_scenario.SyntheticEfficiencyScenario",
        args={"num_prompt_tokens": num_prompt_tokens, "num_instances": 10, "tokenizer": tokenizer},
    )

    if num_output_tokens is not None:
        adapter_spec = get_completion_adapter_spec(max_tokens=num_output_tokens, random=random)
    else:
        adapter_spec = get_completion_adapter_spec(random=random)

    return RunSpec(
        name=f"synthetic_efficiency:random={random}",
        scenario_spec=scenario_spec,
        adapter_spec=adapter_spec,
        metric_specs=get_basic_metric_specs(["exact_match"]) + get_generative_harms_metric_specs(),
        groups=["synthetic_efficiency"],
    )


@run_spec_function("synthetic_reasoning")
def get_synthetic_reasoning_spec(mode: str) -> RunSpec:
    scenario_spec = ScenarioSpec(
        class_name="helm.benchmark.scenarios.synthetic_reasoning_scenario.SyntheticReasoningScenario",
        args={"mode": mode},
    )

    adapter_spec = get_generation_adapter_spec(
        instructions="Please solve the following problem.",
        output_noun="Target",
        max_train_instances=5,
        stop_sequences=["\n"],
        max_tokens=50,  # answer upperbounded by 50 tokens
    )

    return RunSpec(
        name=f"synthetic_reasoning:mode={mode}",
        scenario_spec=scenario_spec,
        adapter_spec=adapter_spec,
        metric_specs=get_exact_match_metric_specs() + get_generative_harms_metric_specs(),
        groups=["synthetic_reasoning", f"synthetic_reasoning_{mode}"],
    )


@run_spec_function("wikitext_103")
def get_wikitext_103_spec() -> RunSpec:
    scenario_spec = ScenarioSpec(
        class_name="helm.benchmark.scenarios.wikitext_103_scenario.Wikitext103Scenario", args={}
    )

    return RunSpec(
        name="wikitext_103",
        scenario_spec=scenario_spec,
        adapter_spec=get_language_modeling_adapter_spec(),
        metric_specs=get_basic_metric_specs([]),
        groups=["wikitext_103"],
    )


@run_spec_function("blimp")
def get_blimp_spec(phenomenon: str, method: str = ADAPT_MULTIPLE_CHOICE_SEPARATE_ORIGINAL) -> RunSpec:
    scenario_spec = ScenarioSpec(
        class_name="helm.benchmark.scenarios.blimp_scenario.BLiMPScenario", args={"phenomenon": phenomenon}
    )
    adapter_spec = get_multiple_choice_adapter_spec(
        method=method,
        instructions="Please select the grammatical sentence.",
        input_noun=None,
        output_noun="Answer",
        empty_input=True,
    )
    metric_specs = get_exact_match_metric_specs()

    return RunSpec(
        name=f"blimp:phenomenon={phenomenon},method={method}",
        scenario_spec=scenario_spec,
        adapter_spec=adapter_spec,
        metric_specs=metric_specs,
        groups=["blimp"],
    )


@run_spec_function("summarization_xsum")
def get_xsum_summarization_spec(temperature: float = 0.3, device: str = "cpu") -> RunSpec:
    scenario_spec = ScenarioSpec(
        class_name="helm.benchmark.scenarios.summarization_scenario.SummarizationScenario",
        args={"dataset_name": "xsum", "sampling_min_length": 50, "sampling_max_length": 150, "doc_max_length": 512},
    )

    adapter_spec = get_summarization_adapter_spec(
        num_sents=1,
        max_tokens=64,  # From Zhang et al. 2020 (https://arxiv.org/pdf/1912.08777.pdf)
        temperature=temperature,  # The default of 0.3 was determined in initial pilots, comparing to 0.7 and 1.0
    )

    return RunSpec(
        name=f"summarization_xsum:temperature={temperature},device={device}",
        scenario_spec=scenario_spec,
        adapter_spec=adapter_spec,
        metric_specs=get_summarization_metric_specs({"task": "summarization_xsum", "device": device})
        + get_generative_harms_metric_specs(),
        groups=["summarization_xsum"],
    )


@run_spec_function("summarization_xsum_sampled")
def get_xsum_sampled_summarization_spec(temperature: float = 0.3, device: str = "cpu") -> RunSpec:
    scenario_spec = ScenarioSpec(
        class_name="helm.benchmark.scenarios.summarization_scenario.SummarizationScenario",
        args={
            "dataset_name": "xsum-sampled",
            "sampling_min_length": 50,
            "sampling_max_length": 150,
            "doc_max_length": 512,
        },
    )

    adapter_spec = get_summarization_adapter_spec(
        num_sents=1,
        max_tokens=64,  # From Zhang et al. 2020 (https://arxiv.org/pdf/1912.08777.pdf)
        temperature=temperature,  # The default of 0.3 was determined in initial pilots, comparing to 0.7 and 1.0
    )

    return RunSpec(
        name=f"summarization_xsum:temperature={temperature},device={device}",
        scenario_spec=scenario_spec,
        adapter_spec=adapter_spec,
        metric_specs=get_summarization_metric_specs({"task": "summarization_xsum_sampled", "device": device})
        + get_generative_harms_metric_specs(),
        groups=["summarization_xsum"],
    )


@run_spec_function("summarization_cnndm")
def get_cnndm_summarization_spec(temperature: float = 0.3, device: str = "cpu") -> RunSpec:
    scenario_spec = ScenarioSpec(
        class_name="helm.benchmark.scenarios.summarization_scenario.SummarizationScenario",
        args={"dataset_name": "cnn-dm", "sampling_min_length": 50, "sampling_max_length": 150, "doc_max_length": 512},
    )

    adapter_spec = get_summarization_adapter_spec(
        num_sents=3,
        max_tokens=128,  # From Zhang et al. 2020 (https://arxiv.org/pdf/1912.08777.pdf)
        temperature=temperature,  # From Wu et al. 2021 (https://arxiv.org/pdf/2109.10862.pdf)
    )

    return RunSpec(
        name=f"summarization_cnndm:temperature={temperature},device={device}",
        scenario_spec=scenario_spec,
        adapter_spec=adapter_spec,
        metric_specs=get_summarization_metric_specs({"task": "summarization_cnndm", "device": device})
        + get_generative_harms_metric_specs(),
        groups=["summarization_cnndm"],
    )


@run_spec_function("empatheticdialogues")
def get_empatheticdialogues_spec() -> RunSpec:
    scenario_spec = ScenarioSpec(
        class_name="helm.benchmark.scenarios.dialogue_scenarios.EmpatheticDialoguesScenario", args={}
    )

    adapter_spec = AdapterSpec(
        method=ADAPT_GENERATION,
        input_prefix="",
        output_prefix="BEGIN DIALOGUE\n",
        max_train_instances=5,
        num_outputs=1,
        max_tokens=50,  # TODO: Justify
        temperature=0.9,  # TODO: Justify
        # TODO: Add stop sequences
    )

    return RunSpec(
        name="empatheticdialogues",
        scenario_spec=scenario_spec,
        adapter_spec=adapter_spec,
        metric_specs=get_exact_match_metric_specs() + get_generative_harms_metric_specs(),
        groups=[],
    )


@run_spec_function("dyck_language")
def get_dyck_language_spec(num_parenthesis_pairs: int) -> RunSpec:
    scenario_spec = ScenarioSpec(
        class_name="helm.benchmark.scenarios.dyck_language_scenario.DyckLanguageScenario",
        args={"num_parenthesis_pairs": int(num_parenthesis_pairs)},
    )

    adapter_spec = get_completion_adapter_spec(
        instructions="Please complete the rest of the following Dyck sequences, "
        "making sure that the parentheses are closed properly.",
        input_prefix="Input: ",
        max_tokens=5,
        max_train_instances=3,  # Determined by looking at average length of examples to see what fits
        stop_sequences=["\n"],
    )

    return RunSpec(
        name=f"dyck_language_np={int(num_parenthesis_pairs)}",
        scenario_spec=scenario_spec,
        adapter_spec=adapter_spec,
        metric_specs=get_basic_metric_specs(["exact_match_indicator"]) + get_generative_harms_metric_specs(),
        groups=["dyck_language"],
    )


@run_spec_function("legal_support")
def get_legal_support_spec(method: str = ADAPT_MULTIPLE_CHOICE_JOINT) -> RunSpec:
    scenario_spec = ScenarioSpec(
        class_name="helm.benchmark.scenarios.legal_support_scenario.LegalSupportScenario", args={}
    )

    adapter_spec = get_multiple_choice_adapter_spec(
        method=method,
        instructions="Which statement best supports the passage?",
        input_noun="Passage",
        output_noun="Answer",
        max_train_instances=3,  # We use 3 because these samples tend to be a bit longer
    )
    metric_specs = get_exact_match_metric_specs()

    return RunSpec(
        name=f"legal_support,method={method}",
        scenario_spec=scenario_spec,
        adapter_spec=adapter_spec,
        metric_specs=metric_specs,
        groups=["legal_support"],
    )


@run_spec_function("entity_matching")
def get_entity_matching_spec(dataset: str) -> RunSpec:
    scenario_spec = ScenarioSpec(
        class_name="helm.benchmark.scenarios.entity_matching_scenario.EntityMatchingScenario", args={"dataset": dataset}
    )

    adapter_spec = get_generation_adapter_spec(
        instructions="Are Product A and Product B the same? Yes or No?",
        output_noun="Answer",
    )

    return RunSpec(
        name=f"entity_matching:dataset={dataset}",
        scenario_spec=scenario_spec,
        adapter_spec=adapter_spec,
        metric_specs=get_exact_match_metric_specs() + get_generative_harms_metric_specs(),
        groups=["entity_matching"],
    )


@run_spec_function("entity_data_imputation")
def get_entity_data_imputation_spec(dataset: str) -> RunSpec:
    scenario_spec = ScenarioSpec(
        class_name="helm.benchmark.scenarios.entity_data_imputation_scenario.EntityDataImputationScenario",
        args={"dataset": dataset},
    )

    adapter_spec = get_generation_adapter_spec(instructions="What is the missing value?", output_noun="Answer")

    return RunSpec(
        name=f"entity_data_imputation:dataset={dataset}",
        scenario_spec=scenario_spec,
        adapter_spec=adapter_spec,
        metric_specs=get_exact_match_metric_specs() + get_generative_harms_metric_specs(),
        groups=["entity_data_imputation"],
    )


@htrack("Extracting adaptation parameters from the BIG-bench task definition and building the RunSpec")
@run_spec_function("big_bench")
def get_big_bench_spec(task: str, subtask: str) -> RunSpec:
    def get_adaptation_method(big_bench_metrics: List[str]) -> str:
        """
        From BIG-bench, "there are three types of BIG-bench JSON tasks - generative and scoring
        (e.g. simple_arithmetic_json), and multiple-choice (e.g. simple_arithmetic_json_multiple_choice)."

        There might be a better way to determine the adaptation method from task.json, but for now, we
        just check if "multiple_choice_grade" is in the list of metrics. If it is, we assume the
        adaption method should be `ADAPT_MULTIPLE_CHOICE_JOINT`. Otherwise, the adaptation method is
        `ADAPT_GENERATION`.
        """
        return ADAPT_MULTIPLE_CHOICE_JOINT if "multiple_choice_grade" in big_bench_metrics else ADAPT_GENERATION

    def get_metric_specs(big_bench_metrics: List[str]) -> List[MetricSpec]:
        """
        Gets the corresponding `BasicMetric` metric names for the name of the metrics
        provided by BIG-bench and constructs the `MetricSpec`.

        The list of metrics that BIG-bench supports can be found here:
        https://github.com/google/BIG-bench/blob/main/docs/doc.md#available-metrics.
        """
        metric_names: Set[str] = set()

        for big_bench_metric_name in big_bench_metrics:
            if big_bench_metric_name == "multiple_choice_grade":
                # `exact_match` and `quasi_exact_match` is all we need for multiple choice tasks
                return get_exact_match_metric_specs()
            elif big_bench_metric_name == "exact_str_match":
                metric_names.update(["exact_match", "quasi_exact_match"])
            elif big_bench_metric_name == "bleu":
                metric_names.update(["bleu_1", "bleu_4"])
            elif big_bench_metric_name == "rouge":
                metric_names.update(["rouge_1", "rouge_2", "rouge_l"])
            else:
                hlog(f"Unhandled BIG-bench metric: {big_bench_metric_name}")
                continue

        return get_basic_metric_specs(list(metric_names))

    scenario_spec = ScenarioSpec(
        class_name="helm.benchmark.scenarios.big_bench_scenario.BIGBenchScenario",
        args={"task": task, "subtask": subtask},
    )

    # Get BIG-bench task definition.
    # TODO: get `output_path` here without hardcoding
    output_path: str = "benchmark_output/scenarios/big_bench"
    big_bench_task: Dict = BIGBenchScenario.download_and_get_task(output_path, task, subtask)

    # The JSON schema for BIG-bench can be found here:
    # https://github.com/google/BIG-bench/blob/main/docs/doc.md#json-schema.
    # "metrics" is a required field. The default values were populated using the link above.
    adapter_spec = AdapterSpec(
        method=get_adaptation_method(big_bench_task["metrics"]),
        model="openai/text-curie-001",  # Can override with the `ModelRunExpander`.
        max_train_instances=5,  # Can override with the `MaxTrainInstancesRunExpander`.
        num_outputs=1,  # Can override with the `NumOutputsRunExpander`.
        # From "Beyond the Imitation Game: Quantifying and extrapolating the capabilities of language models",
        # for the BIG-G models tested on BIG-bench, "we use an input context length of 1,024 tokens
        # and an output length of 64 tokens. We evaluate on up to 1,000 examples per task".
        max_tokens=64,
        # "all model outputs were sampled greedily (with zero temperature), unless otherwise noted."
        temperature=0,
        instructions=big_bench_task.get("task_prefix", ""),
        # BIG-bench's default value for "example_input_prefix" and "example_output_prefix" was "\nQ: " and "\nA: ".
        # Instead, use our defaults for multiple choice tasks: "Question: " and "\nAnswer: ".
        input_prefix=big_bench_task.get("example_input_prefix", "Question: "),
        output_prefix=big_bench_task.get("example_output_prefix", "Answer: "),
        # Use our default for multiple choice: A., B., C., D.,...
        # reference_prefix=big_bench_task.get("choice_prefix", "\n choice: "),
        # The default value for "stop_string" in BIG-bench is None.
        stop_sequences=[str(big_bench_task.get("stop_string"))] if big_bench_task.get("stop_string", None) else [],
    )

    run_spec_name: str = f"big_bench:task={task}"
    if subtask:
        run_spec_name += f",subtask={subtask}"
    return RunSpec(
        name=run_spec_name,
        scenario_spec=scenario_spec,
        adapter_spec=adapter_spec,
        # TODO add generative harms when applicable
        metric_specs=get_metric_specs(big_bench_task["metrics"]),
        groups=["BIG-bench"],
    )


@run_spec_function("covid_dialog")
def get_covid_dialog_spec() -> RunSpec:
    scenario_spec = ScenarioSpec(
        class_name="helm.benchmark.scenarios.covid_dialog_scenario.COVIDDialogScenario", args={}
    )

    adapter_spec = get_generation_adapter_spec(
        instructions="Generate a response given a patient's questions and concerns.",
        input_noun="Patient",
        output_noun="Doctor",
        max_tokens=128,
    )

    return RunSpec(
        name="covid_dialog",
        scenario_spec=scenario_spec,
        adapter_spec=adapter_spec,
        metric_specs=get_open_ended_generation_metric_specs() + get_generative_harms_metric_specs(),
        groups=["COVIDDialog"],
    )


@run_spec_function("me_q_sum")
def get_me_q_sum_spec() -> RunSpec:
    scenario_spec = ScenarioSpec(class_name="helm.benchmark.scenarios.me_q_sum_scenario.MeQSumScenario", args={})

    adapter_spec = get_summarization_adapter_spec(
        num_sents=1,
        max_tokens=128,
        temperature=0.3,
    )

    return RunSpec(
        name="me_q_sum",
        scenario_spec=scenario_spec,
        adapter_spec=adapter_spec,
        metric_specs=get_open_ended_generation_metric_specs() + get_generative_harms_metric_specs(),
        groups=["MeQSum"],
    )


@run_spec_function("med_dialog")
def get_med_dialog_spec(subset: str) -> RunSpec:
    scenario_spec = ScenarioSpec(
        class_name="helm.benchmark.scenarios.med_dialog_scenario.MedDialogScenario", args={"subset": subset}
    )

    adapter_spec = get_summarization_adapter_spec(
        num_sents=1,
        max_tokens=128,
        temperature=0.3,
    )

    return RunSpec(
        name=f"med_dialog,subset={subset}",
        scenario_spec=scenario_spec,
        adapter_spec=adapter_spec,
        metric_specs=get_open_ended_generation_metric_specs() + get_generative_harms_metric_specs(),
        groups=["MedDialog"],
    )


@run_spec_function("med_mcqa")
def get_med_mcqa_spec() -> RunSpec:
    scenario_spec = ScenarioSpec(class_name="helm.benchmark.scenarios.med_mcqa_scenario.MedMCQAScenario", args={})

    adapter_spec = get_multiple_choice_adapter_spec(
        method=ADAPT_MULTIPLE_CHOICE_JOINT,
        instructions="Give a letter answer among A, B, C or D.",
        input_noun="Question",
        output_noun="Answer",
    )

    return RunSpec(
        name="med_mcqa",
        scenario_spec=scenario_spec,
        adapter_spec=adapter_spec,
        metric_specs=get_exact_match_metric_specs(),
        groups=["MedMCQA"],
    )


@run_spec_function("med_paragraph_simplification")
def get_med_paragraph_simplification_spec() -> RunSpec:
    scenario_spec = ScenarioSpec(
        class_name="helm.benchmark.scenarios.med_paragraph_simplification_scenario.MedParagraphSimplificationScenario",
        args={},
    )

    adapter_spec = get_summarization_adapter_spec(
        num_sents=10,
        max_tokens=512,
        temperature=0.3,
    )

    return RunSpec(
        name="med_paragraph_simplification",
        scenario_spec=scenario_spec,
        adapter_spec=adapter_spec,
        metric_specs=get_open_ended_generation_metric_specs() + get_generative_harms_metric_specs(),
        groups=["MedParagraphSimplification"],
    )


@run_spec_function("med_qa")
def get_med_qa_spec() -> RunSpec:
    scenario_spec = ScenarioSpec(class_name="helm.benchmark.scenarios.med_qa_scenario.MedQAScenario", args={})

    adapter_spec = get_multiple_choice_adapter_spec(
        method=ADAPT_MULTIPLE_CHOICE_JOINT,
        instructions="Give a letter answer among A, B, C or D.",
        input_noun="Question",
        output_noun="Answer",
    )

    return RunSpec(
        name="med_qa",
        scenario_spec=scenario_spec,
        adapter_spec=adapter_spec,
        metric_specs=get_exact_match_metric_specs(),
        groups=["MedQA"],
    )


@run_spec_function("pubmed_qa")
def get_pubmed_qa_spec() -> RunSpec:
    scenario_spec = ScenarioSpec(class_name="helm.benchmark.scenarios.pubmed_qa_scenario.PubMedQAScenario", args={})

    adapter_spec = get_multiple_choice_adapter_spec(
        method=ADAPT_MULTIPLE_CHOICE_JOINT,
        instructions="Answer A for yes, B for no or C for maybe.",
        input_noun="Question",
        output_noun="Answer",
    )

    return RunSpec(
        name="pubmed_qa",
        scenario_spec=scenario_spec,
        adapter_spec=adapter_spec,
        metric_specs=get_exact_match_metric_specs(),
        groups=["pubmed_qa"],
    )


@run_spec_function("lextreme")
def get_lextreme_spec(subset: str) -> RunSpec:
    task_type = get_lextreme_task_type(subset)

    scenario_spec = ScenarioSpec(
        class_name="helm.benchmark.scenarios.lextreme_scenario.LEXTREMEScenario",
        args={"subset": subset},
    )

    adapter_spec = get_generation_adapter_spec(
        instructions=get_lextreme_instructions(subset),
        input_noun="Passage",
        output_noun="Answer",
        max_tokens=get_lextreme_max_tokens(subset),
        max_train_instances=get_lextreme_max_train_instances(subset),  # in some subsets the input is very long
        multi_label=(task_type == TaskType.MLTC),
    )

    metric_specs = get_basic_metric_specs([])
    if task_type == TaskType.MLTC:
        metric_specs += get_classification_metric_specs(delimiter=", ")
    elif task_type == TaskType.SLTC:
        metric_specs += get_classification_metric_specs()

    return RunSpec(
        name=f"lextreme:subset={subset}",
        scenario_spec=scenario_spec,
        adapter_spec=adapter_spec,
        metric_specs=metric_specs,
        groups=["lextreme"],
    )


@run_spec_function("lex_glue")
def get_lex_glue_spec(subset: str) -> RunSpec:
    task_type = get_lex_glue_task_type(subset)

    scenario_spec = ScenarioSpec(
        class_name="helm.benchmark.scenarios.lex_glue_scenario.LexGLUEScenario",
        args={"subset": subset},
    )

    adapter_spec = get_generation_adapter_spec(
        instructions=get_lex_glue_instructions(subset),
        input_noun="Passage",
        output_noun="Answer",
        max_tokens=get_lex_glue_max_tokens(subset),
        max_train_instances=get_lex_glue_max_train_instances(subset),  # in some subsets the input is very long
        multi_label=(task_type == TaskType.MLTC),
    )

    metric_specs = get_basic_metric_specs([])
    if task_type == TaskType.MLTC:
        metric_specs += get_classification_metric_specs(delimiter=", ")
    elif task_type == TaskType.SLTC:
        metric_specs += get_classification_metric_specs()

    return RunSpec(
        name=f"lex_glue:subset={subset}",
        scenario_spec=scenario_spec,
        adapter_spec=adapter_spec,
        metric_specs=metric_specs,
        groups=["lex_glue"],
    )


@run_spec_function("billsum_legal_summarization")
def get_billsum_legal_summarization_spec(temperature: float = 0.3, device: str = "cpu") -> RunSpec:
    scenario_spec = ScenarioSpec(
        class_name="helm.benchmark.scenarios.legal_summarization_scenario.LegalSummarizationScenario",
        args={
            "dataset_name": "BillSum",
            "sampling_min_length": 200,
            "sampling_max_length": 800,  # 2000 would be ideal, but for economic reasons set it lower
            "doc_max_length": 2048,  # 4096 would be ideal, but for economic reasons set it lower
        },
    )

    adapter_spec = get_summarization_adapter_spec(
        num_sents=None,
        max_tokens=1024,  # From Kornilova & Eidelmann, 2020 (https://arxiv.org/pdf/1910.00523.pdf)
        temperature=temperature,  # similar to other summarization tasks
    )

    return RunSpec(
        name=f"legal_summarization:temperature={temperature},device={device}",
        scenario_spec=scenario_spec,
        adapter_spec=adapter_spec,
        metric_specs=get_summarization_metric_specs({"task": "billsum_legal_summarization", "device": device})
        + get_generative_harms_metric_specs(),
        groups=["legal_summarization", "summarization"],
    )


@run_spec_function("multilexsum_legal_summarization")
def get_multilexsum_legal_summarization_spec(temperature: float = 0.3, device: str = "cpu") -> RunSpec:
    scenario_spec = ScenarioSpec(
        class_name="helm.benchmark.scenarios.legal_summarization_scenario.LegalSummarizationScenario",
        args={
            "dataset_name": "MultiLexSum",
            "sampling_min_length": 100,
            "sampling_max_length": 400,  # 1000 would be ideal, but for economic reasons set it lower
            "doc_max_length": 1024,  # 2048 would be ideal, but for economic reasons set it lower
        },
    )

    adapter_spec = get_summarization_adapter_spec(
        num_sents=2,
        max_tokens=256,  # From Shen et al., 2022 (https://arxiv.org/pdf/2206.10883.pdf)
        temperature=temperature,  # similar to other summarization tasks
    )

    return RunSpec(
        name=f"legal_summarization:temperature={temperature},device={device}",
        scenario_spec=scenario_spec,
        adapter_spec=adapter_spec,
        metric_specs=get_summarization_metric_specs({"task": "multilexsum_legal_summarization", "device": device})
        + get_generative_harms_metric_specs(),
        groups=["legal_summarization", "summarization"],
    )


@run_spec_function("eurlexsum_legal_summarization")
def get_eurlexsum_legal_summarization_spec(temperature: float = 0.3, device: str = "cpu") -> RunSpec:
    scenario_spec = ScenarioSpec(
        class_name="helm.benchmark.scenarios.legal_summarization_scenario.LegalSummarizationScenario",
        args={
            "dataset_name": "EurLexSum",
            "sampling_min_length": 400,
            "sampling_max_length": 1600,  # 4000 would be ideal, but for economic reasons set it lower
            "doc_max_length": 2048,  # 8192 would be ideal, but for economic reasons set it lower
        },
    )

    adapter_spec = get_summarization_adapter_spec(
        num_sents=None,
        max_tokens=2048,  # From Aumiller et al., 2022 (https://arxiv.org/pdf/2210.13448.pdf)
        temperature=temperature,  # similar to other summarization tasks
    )

    return RunSpec(
        name=f"legal_summarization:temperature={temperature},device={device}",
        scenario_spec=scenario_spec,
        adapter_spec=adapter_spec,
        metric_specs=get_summarization_metric_specs({"task": "eurlexsum_legal_summarization", "device": device})
        + get_generative_harms_metric_specs(),
        groups=["legal_summarization", "summarization"],
    )


@run_spec_function("wmt_14")
def get_wmt_14_spec(language_pair: str, max_train_instances: int = 1) -> RunSpec:
    FULL_LANGUAGE_NAMES = {
        "cs": "Czech",
        "de": "German",
        "fr": "French",
        "hi": "Hindi",
        "ru": "Russian",
        "en": "English",
    }
    source_language, target_language = language_pair.split("-")

    scenario_spec = ScenarioSpec(
        class_name="helm.benchmark.scenarios.wmt_14_scenario.WMT14Scenario",
        args={"source_language": source_language, "target_language": target_language},
    )

    adapter_spec = get_machine_translation_adapter_spec(
        source_language=FULL_LANGUAGE_NAMES[source_language],
        target_language=FULL_LANGUAGE_NAMES[target_language],
        max_train_instances=max_train_instances,
    )

    return RunSpec(
        name=f"wmt_14:language_pair={language_pair}",
        scenario_spec=scenario_spec,
        adapter_spec=adapter_spec,
        metric_specs=get_machine_translation_metric_specs(),
        groups=["wmt_14"],
    )


@run_spec_function("self_instruct")
def get_self_instruct_spec(num_respondents: int) -> RunSpec:
    scenario_spec = ScenarioSpec(
        class_name="helm.benchmark.scenarios.self_instruct_scenario.SelfInstructScenario",
        args={},
    )

    adapter_spec = get_instruct_adapter_spec()

    return RunSpec(
        name="self_instruct",
        scenario_spec=scenario_spec,
        adapter_spec=adapter_spec,
        metric_specs=get_instruction_following_critique_metric_specs(num_respondents),
        groups=["self_instruct"],
    )


@run_spec_function("vicuna")
def get_vicuna_spec(num_respondents: int, category: str = "all") -> RunSpec:
    scenario_spec = ScenarioSpec(
        class_name="helm.benchmark.scenarios.vicuna_scenario.VicunaScenario",
        args={"category": category},
    )

    adapter_spec = get_instruct_adapter_spec()

    return RunSpec(
        name=f"vicuna:category={category}",  # TODO: add args
        scenario_spec=scenario_spec,
        adapter_spec=adapter_spec,
        metric_specs=get_instruction_following_critique_metric_specs(num_respondents),
        groups=["vicuna"],
    )


@run_spec_function("grammar")
def get_grammar_spec(num_respondents: int, path: str, tags: str) -> RunSpec:
    scenario_spec = ScenarioSpec(
        class_name="helm.benchmark.scenarios.grammar_scenario.GrammarScenario",
        args={"path": path, "tags": tags},
    )

    adapter_spec = get_instruct_adapter_spec()

    return RunSpec(
        name=f"grammar:path={path},tags={tags}",
        scenario_spec=scenario_spec,
        adapter_spec=adapter_spec,
        metric_specs=get_instruction_following_critique_metric_specs(num_respondents),
        groups=["grammar"],
    )


@run_spec_function("verifiability_judgment")
def get_verifiability_judgment_spec() -> RunSpec:
    scenario_spec = ScenarioSpec(
        class_name="helm.benchmark.scenarios.verifiability_judgment_scenario.VerifiabilityJudgementScenario", args={}
    )

    adapter_spec = get_generation_adapter_spec(
        instructions=(
            'Given the statement and its source, judge whether the source "fully supports", '
            '"partially supports" or "does not support" the statement.'
        ),
        input_noun="Statement",
        # Add another new line before the output noun, since the source might have
        # newlines embedded in it.
        output_noun="\nJudgment",
        max_tokens=10,
    )

    return RunSpec(
        name="verifiability_judgment",
        scenario_spec=scenario_spec,
        adapter_spec=adapter_spec,
        metric_specs=get_verifiability_judgment_metric_specs(),
        groups=["verifiability_judgment"],
    )


@run_spec_function("opinions_qa")
def get_opinions_qa_spec(
    survey_type: str,
    num_logprobs: str,
    context: str = "None",
    num_train_trials: str = "1",
    method: str = ADAPT_MULTIPLE_CHOICE_JOINT,
) -> RunSpec:
    scenario_spec = ScenarioSpec(
        class_name="helm.benchmark.scenarios.opinions_qa_scenario.OpinionsQAScenario",
        args={"survey_type": survey_type, "context": context},
    )

    adapter_spec = get_multiple_choice_adapter_spec(
        method=method,
        instructions="",
        input_noun="Question",
        output_noun="Answer",
        max_train_instances=1 if "steer" in context else 0,
        max_tokens=1,
        num_outputs=int(num_logprobs),
        num_train_trials=1 if context != "steer-qa" else int(num_train_trials),
        sample_train=False,
    )

    return RunSpec(
        name=f"opinions_qa:survey={survey_type},num_logprobs={num_logprobs}"
        + f",context={context},num_train_trials={num_train_trials}",
        scenario_spec=scenario_spec,
        adapter_spec=adapter_spec,
        metric_specs=[],
        groups=["opinions_qa"],
    )


@run_spec_function("open_assistant")
def get_open_assistant_spec(num_respondents: int, language: str) -> RunSpec:
    scenario_spec = ScenarioSpec(
        class_name="helm.benchmark.scenarios.open_assistant_scenario.OpenAssistantScenario",
        args={"language": language},
    )

    adapter_spec = get_instruct_adapter_spec()

    return RunSpec(
        name=f"open_assistant:language={language}",
        scenario_spec=scenario_spec,
        adapter_spec=adapter_spec,
        metric_specs=get_instruction_following_critique_metric_specs(num_respondents),
        groups=["open_assistant"],
    )


@run_spec_function("koala")
def get_koala_spec(num_respondents: int) -> RunSpec:
    scenario_spec = ScenarioSpec(
        class_name="helm.benchmark.scenarios.koala_scenario.KoalaScenario",
        args={},
    )

    adapter_spec = get_instruct_adapter_spec()

    return RunSpec(
        name="koala",
        scenario_spec=scenario_spec,
        adapter_spec=adapter_spec,
        metric_specs=get_instruction_following_critique_metric_specs(num_respondents),
        groups=["koala"],
    )


@run_spec_function("anthropic_hh_rlhf")
def get_anthropic_hh_rlhf_spec(num_respondents: int, subset: str) -> RunSpec:
    scenario_spec = ScenarioSpec(
        class_name="helm.benchmark.scenarios.anthropic_hh_rlhf_scenario.AnthropicHHRLHFScenario",
        args={"subset": subset},
    )

    adapter_spec = get_instruct_adapter_spec()

    return RunSpec(
        name=f"anthropic_hh_rlhf:subset={subset}",
        scenario_spec=scenario_spec,
        adapter_spec=adapter_spec,
        metric_specs=get_instruction_following_critique_metric_specs(num_respondents),
        groups=["anthropic_hh_rlhf"],
    )


@run_spec_function("cleva")
def get_cleva_spec(task: str, version: str, subtask: str = None, method: str = ADAPT_MULTIPLE_CHOICE_JOINT) -> RunSpec:
    CLEVAScenario.download_dataset(version)

    class_name_prefix = "".join([word.capitalize() for word in task.split("_")])
    scenario_spec = ScenarioSpec(
        class_name=f"helm.benchmark.scenarios.cleva_scenario.CLEVA{class_name_prefix}Scenario",
        args={"task": task, "version": version, "subtask": subtask},
    )
    run_spec_name: str = f"cleva:task={task},version={version}"
    if subtask:
        run_spec_name += f",subtask={subtask}"

    prompt_setting = CLEVAScenario.get_prompt_setting(task, subtask, version)
    if task in [
        "text_classification",
        "classical_chinese_understanding",
        "sentiment_analysis",
        "instruction_following",
        "fact_checking",
        "toxicity_detection",
        "intent_understanding",
        "coreference_resolution",
        "reading_comprehension",
        "cultural_knowledge",
        "paraphrase_identification",
        "bias",
<<<<<<< HEAD
        "commonsense_reasoning",
=======
        "deductive_reasoning",
>>>>>>> 0abced51
    ]:
        adapter_spec = get_multiple_choice_adapter_spec(
            method=method,
            instructions=prompt_setting.instructions,
            input_noun=prompt_setting.input_noun,
            output_noun=prompt_setting.output_noun,
        )
        metric_specs = get_exact_match_metric_specs()
        if task in ["fact_checking", "bias"]:
            metric_specs += get_cleva_classification_metric_specs()
    elif task in ["conceptual_generalization"]:
        adapter_spec = get_generation_adapter_spec(
            instructions=prompt_setting.instructions,
            input_noun=prompt_setting.input_noun,
            newline_after_input_noun=prompt_setting.newline_after_input_noun,
            output_noun=prompt_setting.output_noun,
            newline_after_output_noun=prompt_setting.newline_after_output_noun,
            max_train_instances=20,  # limited by the context length
            max_tokens=10,
        )
        metric_specs = get_cleva_topk_accuracy_metric_specs() + get_cleva_generative_harms_metric_specs()
    elif task in ["opinion_mining"]:
        adapter_spec = get_generation_adapter_spec(
            instructions=prompt_setting.instructions,
            input_noun=prompt_setting.input_noun,
            newline_after_input_noun=prompt_setting.newline_after_input_noun,
            output_noun=prompt_setting.output_noun,
            newline_after_output_noun=prompt_setting.newline_after_output_noun,
            max_train_instances=5,  # limited by the context length
            max_tokens=20,
        )
        metric_specs = get_exact_match_metric_specs() + get_cleva_generative_harms_metric_specs()
    elif task in ["pinyin_transliteration"]:
        adapter_spec = get_generation_adapter_spec(
            instructions=prompt_setting.instructions,
            input_noun=prompt_setting.input_noun,
            newline_after_input_noun=prompt_setting.newline_after_input_noun,
            output_noun=prompt_setting.output_noun,
            newline_after_output_noun=prompt_setting.newline_after_output_noun,
            max_train_instances=5,  # limited by the context length
            max_tokens=150,
        )
        metric_specs = get_basic_metric_specs(["chinese_bleu_1"]) + get_cleva_generative_harms_metric_specs()
    elif task in ["translation"]:
        adapter_spec = get_generation_adapter_spec(
            instructions=prompt_setting.instructions,
            input_noun=prompt_setting.input_noun,
            newline_after_input_noun=prompt_setting.newline_after_input_noun,
            output_noun=prompt_setting.output_noun,
            newline_after_output_noun=prompt_setting.newline_after_output_noun,
            max_train_instances=5,  # limited by the context length
            max_tokens=200,
        )
        metric_specs = get_cleva_machine_translation_metric_specs() + get_cleva_generative_harms_metric_specs()
    elif task in ["paraphrase_generation"]:
        adapter_spec = get_generation_adapter_spec(
            instructions=prompt_setting.instructions,
            input_noun=prompt_setting.input_noun,
            newline_after_input_noun=prompt_setting.newline_after_input_noun,
            output_noun=prompt_setting.output_noun,
            newline_after_output_noun=prompt_setting.newline_after_output_noun,
            max_train_instances=5,  # limited by the context length
            max_tokens=200,
        )
        metric_specs = get_cleva_paraphrase_generation_metric_specs() + get_cleva_generative_harms_metric_specs()
    elif task in ["dialogue_generation"]:
        adapter_spec = AdapterSpec(
            method=ADAPT_GENERATION,
            instructions=format_instructions(prompt_setting.instructions),
            input_prefix="",
            output_prefix=f"{prompt_setting.output_noun}：",
            max_train_instances=1,
            num_outputs=1,
            max_tokens=200,
            temperature=0.9,
        )
        metric_specs = get_basic_metric_specs(["chinese_bleu_1"]) + get_cleva_generative_harms_metric_specs()
    elif task in ["closed_book_question_answering", "subject_knowledge"]:
        adapter_spec = get_generation_adapter_spec(
            instructions=prompt_setting.instructions,
            input_noun=prompt_setting.input_noun,
            newline_after_input_noun=prompt_setting.newline_after_input_noun,
            output_noun=prompt_setting.output_noun,
            newline_after_output_noun=prompt_setting.newline_after_output_noun,
            max_train_instances=5,  # limited by the context length
            max_tokens=150,
        )
        metric_specs = get_exact_match_metric_specs() + get_cleva_generative_harms_metric_specs()
    elif task in ["summarization"]:
        adapter_spec = AdapterSpec(
            method=ADAPT_GENERATION,
            instructions=format_instructions(prompt_setting.instructions),
            input_prefix="",
            output_prefix=f"{prompt_setting.output_noun}：",
            max_train_instances=1,
            num_outputs=1,
            max_tokens=200,
            temperature=0.9,
        )
        metric_specs = get_basic_metric_specs(["chinese_rouge_2"]) + get_cleva_generative_harms_metric_specs()
    else:
        raise ValueError(f"The specified task '{task}' is not supported")

    return RunSpec(
        name=run_spec_name,
        scenario_spec=scenario_spec,
        adapter_spec=adapter_spec,
        metric_specs=metric_specs,
        groups=["cleva"],
    )


############################################################


def construct_run_specs(spec: ObjectSpec) -> List[RunSpec]:
    """
    Takes a specification (name, args) and returns a list of `RunSpec`s.
    """
    # Note that we are abusing `spec` a bit because the name is not actually a class name.
    name = spec.class_name
    args = spec.args

    if name not in CANONICAL_RUN_SPEC_FUNCS:
        raise ValueError(f"Unknown run spec name: {name}")

    # Peel off the run expanders (e.g., model)
    expanders = [RUN_EXPANDERS[key](value) for key, value in args.items() if key in RUN_EXPANDERS]  # type: ignore
    args = dict((key, value) for key, value in args.items() if key not in RUN_EXPANDERS)

    # Get the canonical run specs
    run_specs = [CANONICAL_RUN_SPEC_FUNCS[name](**args)]

    # Apply expanders
    for expander in expanders:
        run_specs = [
            child_run_spec for parent_run_spec in run_specs for child_run_spec in expander.expand(parent_run_spec)
        ]

    def alter_run_spec(run_spec: RunSpec) -> RunSpec:
        model = get_model(run_spec.adapter_spec.model)
        # For models that strip newlines, when we're generating, we need to set
        # the delimiter to be '###' so we stop properly.
        if NO_NEWLINES_TAG in model.tags and run_spec.adapter_spec.method in (
            ADAPT_GENERATION,
            ADAPT_MULTIPLE_CHOICE_JOINT,
        ):
            stop_expander = StopRunExpander(value="hash")
            run_spec = singleton(stop_expander.expand(run_spec))

        if NLG_PREFIX_TAG in model.tags:
            global_prefix_expander = GlobalPrefixRunExpander(value="nlg")
            run_spec = singleton(global_prefix_expander.expand(run_spec))

        # When running ChatGPT on non-language modelling tasks, increase max_tokens by 1
        # to add room for the special message role token.
        if OPENAI_CHATGPT_MODEL_TAG in model.tags and run_spec.adapter_spec.max_tokens:
            increase_max_tokens_expander = IncreaseMaxTokensRunExpander(value=1)
            run_spec = singleton(increase_max_tokens_expander.expand(run_spec))

        if CHATML_MODEL_TAG in model.tags:
            chatml_expander = ChatMLRunExpander()
            run_spec = singleton(chatml_expander.expand(run_spec))

        if ANTHROPIC_MODEL_TAG in model.tags:
            add_to_stop_expander = AddToStopRunExpander(anthropic.HUMAN_PROMPT)
            increase_max_tokens_expander = IncreaseMaxTokensRunExpander(value=AnthropicClient.ADDITIONAL_TOKENS)
            # Get scenario tags
            components = run_spec.scenario_spec.class_name.split(".")
            class_name = components[-1]
            module_name = ".".join(components[:-1])
            cls = getattr(importlib.import_module(module_name), class_name)
            scenario_tags: List[str] = cls.tags
            # If the scenario is instruction, do not use PROMPT_ANSWER_START
            if "instructions" in scenario_tags:
                format_expander = FormatPromptRunExpander(
                    prefix=anthropic.HUMAN_PROMPT, suffix=f"{anthropic.AI_PROMPT}"
                )
            else:
                format_expander = FormatPromptRunExpander(
                    prefix=anthropic.HUMAN_PROMPT, suffix=f"{anthropic.AI_PROMPT} {AnthropicClient.PROMPT_ANSWER_START}"
                )
            run_spec = singleton(add_to_stop_expander.expand(run_spec))
            run_spec = singleton(increase_max_tokens_expander.expand(run_spec))
            run_spec = singleton(format_expander.expand(run_spec))

        # For multiple choice
        if BUGGY_TEMP_0_TAG in model.tags and run_spec.adapter_spec.temperature == 0:
            increase_temperature_expander = IncreaseTemperatureRunExpander(value=1e-4)
            run_spec = singleton(increase_temperature_expander.expand(run_spec))

        return run_spec

    run_specs = [alter_run_spec(run_spec) for run_spec in run_specs]

    return run_specs<|MERGE_RESOLUTION|>--- conflicted
+++ resolved
@@ -2338,11 +2338,8 @@
         "cultural_knowledge",
         "paraphrase_identification",
         "bias",
-<<<<<<< HEAD
         "commonsense_reasoning",
-=======
         "deductive_reasoning",
->>>>>>> 0abced51
     ]:
         adapter_spec = get_multiple_choice_adapter_spec(
             method=method,
