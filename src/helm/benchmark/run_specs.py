--- conflicted
+++ resolved
@@ -2298,11 +2298,8 @@
         "instruction_following",
         "fact_checking",
         "intent_understanding",
-<<<<<<< HEAD
         "coreference_resolution",
-=======
         "cultural_knowledge",
->>>>>>> e1aa8304
     ]:
         # TODO: Add population_micro_f1 for fact_checking
         adapter_spec = get_multiple_choice_adapter_spec(
