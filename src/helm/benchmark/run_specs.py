import importlib
import itertools
from typing import Any, Callable, List, Dict, Optional, Set, TypeVar

from helm.common.hierarchical_logger import hlog, htrack
from helm.common.object_spec import ObjectSpec
from helm.benchmark.adaptation.adapters.adapter_factory import (
    ADAPT_LANGUAGE_MODELING,
    ADAPT_MULTIPLE_CHOICE_JOINT,
    ADAPT_MULTIPLE_CHOICE_SEPARATE_ORIGINAL,
    ADAPT_MULTIPLE_CHOICE_SEPARATE_CALIBRATED,
    ADAPT_GENERATION,
    ADAPT_RANKING_BINARY,
)
from helm.benchmark.adaptation.adapters.binary_ranking_adapter import BinaryRankingAdapter
from helm.benchmark.adaptation.adapter_spec import AdapterSpec
from .metrics.metric import MetricSpec
from .run_expander import (
    RUN_EXPANDERS,
    GlobalPrefixRunExpander,
    StopRunExpander,
    ChatMLRunExpander,
    AddToStopRunExpander,
    IncreaseMaxTokensRunExpander,
    FormatPromptRunExpander,
    IncreaseTemperatureRunExpander,
)
from .runner import RunSpec
from .scenarios.lex_glue_scenario import (
    get_lex_glue_max_train_instances,
    get_lex_glue_instructions,
    get_lex_glue_max_tokens,
    get_lex_glue_task_type,
)
from .scenarios.scenario import ScenarioSpec
from .scenarios.big_bench_scenario import BIGBenchScenario
from .scenarios.msmarco_scenario import MSMARCOScenario
from .scenarios.numeracy_scenario import get_numeracy_adapter_spec, RELTYPE_INFO
from .scenarios.copyright_scenario import datatag2hash_code
from .scenarios.raft_scenario import get_raft_instructions
from .scenarios.lextreme_scenario import (
    get_lextreme_instructions,
    get_lextreme_max_train_instances,
    get_lextreme_max_tokens,
    TaskType,
    get_lextreme_task_type,
)
from .scenarios.cleva_scenario import CLEVAScenario
from helm.proxy.models import (
    get_model,
    NO_NEWLINES_TAG,
    NLG_PREFIX_TAG,
    CHATML_MODEL_TAG,
    OPENAI_CHATGPT_MODEL_TAG,
    ANTHROPIC_MODEL_TAG,
    BUGGY_TEMP_0_TAG,
)
from helm.common.general import singleton
import anthropic
from helm.proxy.clients.anthropic_client import AnthropicClient


############################################################
# Prototypical adapter specs


def format_instructions(instructions: str) -> str:
    if len(instructions) > 0:
        instructions += "\n"
    return instructions


def get_multiple_choice_joint_adapter_spec(
    instructions: str,
    input_noun: Optional[str],
    output_noun: str,
    num_outputs: int = 5,
    max_train_instances: int = 5,
    max_tokens: int = 5,
    sample_train: bool = True,
    **kwargs,
) -> AdapterSpec:
    """
    [instructions]

    [input_noun]: [input]
    [reference_1]
    ...
    [reference_k]
    [output_noun]: [output]

    [input_noun]: [input]
    [reference_1]
    ...
    [reference_k]
    [output_noun]:
    """

    return AdapterSpec(
        method=ADAPT_MULTIPLE_CHOICE_JOINT,
        instructions=format_instructions(instructions),
        input_prefix=f"{input_noun}: " if input_noun is not None else "",
        input_suffix="\n" if input_noun is not None else "",
        output_prefix=f"{output_noun}: ",
        output_suffix="\n",
        max_train_instances=max_train_instances,
        num_outputs=num_outputs,
        max_tokens=max_tokens,
        temperature=0.0,
        stop_sequences=["\n"],
        sample_train=sample_train,
        **kwargs,
    )


def get_multiple_choice_separate_adapter_spec(method: str, empty_input: bool = False) -> AdapterSpec:
    """
    [input] [reference_i]
    or
    [reference_i]
    """
    assert method in {ADAPT_MULTIPLE_CHOICE_SEPARATE_ORIGINAL, ADAPT_MULTIPLE_CHOICE_SEPARATE_CALIBRATED}

    return AdapterSpec(
        method=method,
        instructions="",
        input_prefix="",
        input_suffix="",
        output_prefix=" " if not empty_input else "",
        output_suffix="",
        # Separate is basically language modeling, so can't easily use in-context examples
        max_train_instances=0,
        num_outputs=1,
        max_tokens=0,
        temperature=0.0,
    )


def get_multiple_choice_adapter_spec(
    method: str,
    instructions: str,
    input_noun: Optional[str],
    output_noun: str,
    max_train_instances: int = 5,
    num_outputs: int = 5,
    max_tokens: int = 1,
    empty_input: bool = False,
    sample_train: bool = True,
    **kwargs,
):
    """
    Toggle between joint and separate adapters.
    """
    if method == ADAPT_MULTIPLE_CHOICE_JOINT:
        return get_multiple_choice_joint_adapter_spec(
            instructions,
            input_noun,
            output_noun,
            max_train_instances=max_train_instances,
            num_outputs=num_outputs,
            max_tokens=max_tokens,
            sample_train=sample_train,
            **kwargs,
        )
    elif method in {ADAPT_MULTIPLE_CHOICE_SEPARATE_ORIGINAL, ADAPT_MULTIPLE_CHOICE_SEPARATE_CALIBRATED}:
        return get_multiple_choice_separate_adapter_spec(method, empty_input)
    else:
        raise ValueError(f"Invalid adaptation method: {method}")


def get_ranking_binary_adapter_spec(
    instructions: str = "",
    document_noun: str = "Passage",
    query_noun: str = "Query",
    output_prefix: str = "Does the passage answer the query?",
    output_noun: str = "Answer",
    max_train_instances: int = 4,
    num_outputs: int = 1,
    num_train_trials: int = 1,
    temperature: float = 0.0,
    max_tokens: int = 5,
    **kwargs,
) -> AdapterSpec:
    """
    [instructions]

    [object_noun]: [object]
    [query_noun]: [query]
    [prompt_noun]: [prompt_content]
    [output_noun]: [output]

    ...

    [object_noun]: [object]
    [query_noun]: [query]
    [prompt_noun]: [prompt_content]
    [output_noun]: [output]

    [object_noun]: [object]
    [query_noun]: [query]
    [prompt_noun]: [prompt_content]
    [output_noun]: [output]
    """
    msg = (
        "There must be an even number of in-context examples to ensure that"
        "an equal number of positive and negative examples are included."
    )
    assert max_train_instances % 2 == 0, msg
    max_train_instances = int(max_train_instances / 2)

    return AdapterSpec(
        method=ADAPT_RANKING_BINARY,
        instructions=format_instructions(instructions),
        input_prefix=f"{query_noun}: ",
        input_suffix="\n",
        reference_prefix=f"{document_noun}: ",
        reference_suffix="\n",
        output_prefix=f"{output_prefix}\n{output_noun}: ",
        max_train_instances=max_train_instances,
        num_outputs=num_outputs,
        num_train_trials=num_train_trials,
        temperature=temperature,
        max_tokens=max_tokens,
        **kwargs,
    )


def get_completion_adapter_spec(
    instructions: str = "",
    input_prefix: str = "",
    output_prefix: str = "",
    output_suffix: str = "",
    max_train_instances: int = 0,
    temperature: float = 0.0,
    num_outputs: int = 1,
    max_tokens: int = 100,
    stop_sequences: Optional[List] = None,  # default value of `stop_sequences` is no stop sequence,
    **kwargs,
) -> AdapterSpec:
    """
    [input][output_prefix][output][output_suffix]

    [input][output_prefix]
    """
    if stop_sequences is None:
        stop_sequences = []

    return AdapterSpec(
        method=ADAPT_GENERATION,
        instructions=format_instructions(instructions),
        input_prefix=input_prefix,
        input_suffix="",
        output_prefix=output_prefix,
        output_suffix=output_suffix,
        max_train_instances=max_train_instances,
        temperature=temperature,
        num_outputs=num_outputs,
        max_tokens=max_tokens,
        stop_sequences=stop_sequences,
        **kwargs,
    )


def get_generation_adapter_spec(
    instructions: str = "",
    input_noun: Optional[str] = None,
    newline_after_input_noun: bool = False,
    output_noun: Optional[str] = None,
    newline_after_output_noun: bool = False,
    max_train_instances: int = 5,
    num_outputs: int = 1,
    max_tokens: int = 5,
    stop_sequences: Optional[List] = None,  # default value of `stop_sequences` is ["\n"]
    temperature: float = 0.0,
) -> AdapterSpec:
    """
    [instructions]

    [input_noun]: [input]
    [output_noun]: [output]

    [input_noun]: [input]
    [output_noun]:
    """

    def format_prefix(noun: Optional[str], append_new_line: bool) -> str:
        """
        When `append_new_line` is False:
            [input_noun]: [input]

        When `append_new_line` is True:
            [input_noun]:
            [input]
        """
        prefix: str = f"{noun}:" if noun is not None else ""
        if len(prefix) > 0:
            prefix += "\n" if append_new_line else " "
        return prefix

    if stop_sequences is None:
        stop_sequences = ["\n"]

    return AdapterSpec(
        method=ADAPT_GENERATION,
        instructions=format_instructions(instructions),
        input_prefix=format_prefix(input_noun, append_new_line=newline_after_input_noun),
        input_suffix="\n",
        output_prefix=format_prefix(output_noun, append_new_line=newline_after_output_noun),
        output_suffix="\n",
        max_train_instances=max_train_instances,
        num_outputs=num_outputs,
        max_tokens=max_tokens,
        temperature=temperature,
        stop_sequences=stop_sequences,
    )


def get_instruct_adapter_spec(
    num_outputs: int = 1,
    max_tokens: int = 512,
    temperature: float = 0.7,
) -> AdapterSpec:
    """
    Zero-shot instruction-following.
    """
    return AdapterSpec(
        method=ADAPT_GENERATION,
        instructions="",
        input_prefix="",
        input_suffix="\n",
        output_prefix="",
        output_suffix="",
        max_train_instances=0,
        num_outputs=num_outputs,
        max_tokens=max_tokens,
        temperature=temperature,
        stop_sequences=[],
    )


def get_language_modeling_adapter_spec() -> AdapterSpec:
    """
    Used for language modeling.
    """
    return AdapterSpec(
        method=ADAPT_LANGUAGE_MODELING,
        instructions="",
        input_prefix="",
        input_suffix="",
        output_prefix="",
        output_suffix="",
        max_train_instances=0,
        num_outputs=1,
        max_tokens=0,
        temperature=0.0,
    )


def get_summarization_adapter_spec(num_sents: Optional[int], max_train_instances: int = 5, **kwargs) -> AdapterSpec:
    """
    Used for summarization.
    """

    if num_sents == 1:
        out_pref = "Summarize the above article in 1 sentence.\n"
    elif num_sents is None:
        out_pref = "Summarize the above article.\n"
    else:
        out_pref = f"Summarize the above article in {num_sents} sentences.\n"

    return AdapterSpec(
        method=ADAPT_GENERATION,
        instructions="",
        input_prefix="###\nArticle: ",
        input_suffix="\n\n",
        output_prefix=out_pref,
        output_suffix="\n",
        max_train_instances=max_train_instances,
        num_outputs=1,
        stop_sequences=["###"],  # Separator between few-shot instances.
        **kwargs,
    )


def get_machine_translation_adapter_spec(
    source_language, target_language, max_train_instances, **kwargs
) -> AdapterSpec:
    """
    Used for machine translation.
    """
    return AdapterSpec(
        method=ADAPT_GENERATION,
        instructions=f"Translate {source_language} to {target_language}:",
        input_prefix="",
        input_suffix=" = ",
        output_prefix="",
        output_suffix="\n",
        max_train_instances=max_train_instances,
        num_outputs=1,
        stop_sequences=["\n\n"],
        temperature=0.0,
        **kwargs,
    )


############################################################
# Examples of scenario and adapter specs


def get_scenario_spec1() -> ScenarioSpec:
    return ScenarioSpec(
        class_name="helm.benchmark.scenarios.simple_scenarios.Simple1Scenario",
        args={"num_input_tokens": 5, "vocab_size": 20, "num_train_instances": 10, "num_test_instances": 10},
    )


def get_scenario_spec_tiny():
    return ScenarioSpec(
        class_name="helm.benchmark.scenarios.simple_scenarios.Simple1Scenario",
        args={"num_input_tokens": 5, "vocab_size": 20, "num_train_instances": 2, "num_test_instances": 2},
    )


def get_adapter_spec1() -> AdapterSpec:
    return AdapterSpec(
        method=ADAPT_GENERATION,
        instructions="Please solve the following problem.\n",
        max_train_instances=5,
        max_eval_instances=10,
        num_outputs=3,
        num_train_trials=3,
        model="simple/model1",
        temperature=1,
        stop_sequences=["."],
    )


############################################################
# Metrics


def get_basic_metric_specs(names: List[str]) -> List[MetricSpec]:
    return [MetricSpec(class_name="helm.benchmark.metrics.basic_metrics.BasicMetric", args={"names": names})]


def get_exact_match_metric_specs() -> List[MetricSpec]:
    return get_basic_metric_specs(
        ["exact_match", "quasi_exact_match", "prefix_exact_match", "quasi_prefix_exact_match"]
    )


def get_f1_metric_specs() -> List[MetricSpec]:
    return get_basic_metric_specs(["exact_match", "quasi_exact_match", "f1_score"])


def get_classification_metric_specs(delimiter: Optional[str] = None) -> List[MetricSpec]:
    return [
        MetricSpec(
            class_name="helm.benchmark.metrics.classification_metrics.ClassificationMetric",
            args={"delimiter": delimiter},
        )
    ]


def get_bbq_metric_specs() -> List[MetricSpec]:
    return [
        MetricSpec(class_name="helm.benchmark.metrics.bbq_metrics.BBQMetric", args={})
    ] + get_exact_match_metric_specs()


def get_msmarco_metric_specs(track: str, rank: Optional[int] = None) -> List[MetricSpec]:
    # Names of the measures we want to compute.
    measure_names = MSMARCOScenario.MEASURE_NAMES[track]
    multiple_relevance_values = set(MSMARCOScenario.GOLD_RELATIONS[track]) != {1}

    return [
        MetricSpec(
            class_name="helm.benchmark.metrics.ranking_metrics.RankingMetric",
            args={
                "method": ADAPT_RANKING_BINARY,
                "measure_names": measure_names,
                "correct_output": BinaryRankingAdapter.RANKING_CORRECT_LABEL,
                "wrong_output": BinaryRankingAdapter.RANKING_WRONG_LABEL,
                "rank": rank,
                "multiple_relevance_values": multiple_relevance_values,
            },
        ),
    ] + get_basic_metric_specs(names=[])


def get_toxicity_metric_specs() -> List[MetricSpec]:
    return [
        MetricSpec(class_name="helm.benchmark.metrics.toxicity_metrics.ToxicityMetric", args={}),
    ]


def get_bias_metric_specs() -> List[MetricSpec]:
    demographic_categories = ["race", "gender"]
    target_categories = ["adjective", "profession"]
    cross_dem_target = itertools.product(demographic_categories, target_categories)

    return [
        MetricSpec(
            class_name="helm.benchmark.metrics.bias_metrics.BiasMetric",
            args={"mode": "associations", "demographic_category": dem, "target_category": tgt},
        )
        for dem, tgt in cross_dem_target
    ] + [
        MetricSpec(
            class_name="helm.benchmark.metrics.bias_metrics.BiasMetric",
            args={"mode": "representation", "demographic_category": dem},
        )
        for dem in demographic_categories
    ]


def get_generative_harms_metric_specs(include_basic_metrics: bool = False) -> List[MetricSpec]:
    return (
        get_bias_metric_specs()
        + get_toxicity_metric_specs()
        + (get_basic_metric_specs([]) if include_basic_metrics else [])
    )


def get_summarization_metric_specs(args: Dict[str, Any]) -> List[MetricSpec]:
    return [
        MetricSpec(class_name="helm.benchmark.metrics.summarization_metrics.SummarizationMetric", args=args)
    ] + get_basic_metric_specs([])


def get_summarization_critique_metric_specs(num_respondents: int) -> List[MetricSpec]:
    return [
        MetricSpec(
            class_name="helm.benchmark.metrics.summarization_critique_metrics.SummarizationCritiqueMetric",
            args={"num_respondents": num_respondents},
        )
    ]


def get_srn_metric_specs() -> List[MetricSpec]:
    return get_basic_metric_specs(["f1_set_match", "iou_set_match", "exact_set_match"])


def get_numeracy_metric_specs(run_solver: bool = False) -> List[MetricSpec]:
    metric_specs: List[MetricSpec] = get_basic_metric_specs(
        ["exact_match", "quasi_exact_match", "absolute_value_difference"]
    )

    # The solvers are slow to run so make them skippable
    if run_solver:
        metric_specs += [
            MetricSpec(class_name="helm.benchmark.metrics.numeracy_metrics.DistanceMetric", args={}),
        ]
    return metric_specs


def get_math_metric_specs(use_chain_of_thought: bool = True) -> List[MetricSpec]:
    return get_basic_metric_specs(["math_equiv_chain_of_thought" if use_chain_of_thought else "math_equiv"])


def get_copyright_metric_specs(args: Optional[Dict] = None) -> List[MetricSpec]:
    if args is None:
        args = {}
    return [
        MetricSpec(
            class_name="helm.benchmark.metrics.copyright_metrics.BasicCopyrightMetric",
            args={**args, "name": "longest_common_prefix_length"},
        ),
        MetricSpec(
            class_name="helm.benchmark.metrics.copyright_metrics.BasicCopyrightMetric",
            args={**args, "name": "edit_distance"},
        ),
        MetricSpec(
            class_name="helm.benchmark.metrics.copyright_metrics.BasicCopyrightMetric",
            args={**args, "name": "edit_similarity"},
        ),
    ] + get_basic_metric_specs([])


def get_disinformation_metric_specs(args: Optional[Dict] = None) -> List[MetricSpec]:
    if args is None:
        args = {}
    return [
        MetricSpec(
            class_name="helm.benchmark.metrics.disinformation_metrics.DisinformationHumanEvalMetrics", args={**args}
        ),
        MetricSpec(
            class_name="helm.benchmark.metrics.disinformation_metrics.DisinformationMetric", args={"name": "self_bleu"}
        ),
        MetricSpec(
            class_name="helm.benchmark.metrics.disinformation_metrics.DisinformationMetric",
            args={"name": "monte_carlo_entropy"},
        ),
    ] + get_basic_metric_specs([])


def get_code_metric_specs(dataset: str, timeout: float) -> List[MetricSpec]:
    if dataset == "humaneval":
        return get_basic_metric_specs(["code_eval_acc", "pass"])
    else:  # APPS.
        args: Dict[str, Any] = {"names": ["test_avg", "strict_acc"], "timeout": timeout}
        return [MetricSpec(class_name="helm.benchmark.metrics.code_metrics.APPSMetric", args=args)]


def get_open_ended_generation_metric_specs() -> List[MetricSpec]:
    return get_basic_metric_specs(["exact_match", "quasi_exact_match", "f1_score", "rouge_l", "bleu_1", "bleu_4"])


def get_machine_translation_metric_specs() -> List[MetricSpec]:
    return [
        MetricSpec(class_name="helm.benchmark.metrics.machine_translation_metrics.MachineTranslationMetric", args={})
    ] + get_basic_metric_specs([])


def get_verifiability_judgment_metric_specs() -> List[MetricSpec]:
    return get_basic_metric_specs(["exact_match", "quasi_exact_match"])


def get_instruction_following_critique_metric_specs(num_respondents: int) -> List[MetricSpec]:
    return [
        MetricSpec(
            class_name="helm.benchmark.metrics.instruction_following_critique_metrics.InstructionFollowingCritiqueMetric",  # noqa E501
            args={"num_respondents": num_respondents},
        )
    ]


############################################################
# Run specs


CANONICAL_RUN_SPEC_FUNCS: Dict[str, Callable[..., RunSpec]] = {}
"""Dict of run spec function names to run spec functions."""


F = TypeVar("F", bound=Callable[..., RunSpec])


def run_spec_function(name: str) -> Callable[[F], F]:
    """Register the run spec function under the given name."""

    def wrap(func: F) -> F:
        if name in CANONICAL_RUN_SPEC_FUNCS:
            raise ValueError(f"A run spec function with name {name} already exists")
        CANONICAL_RUN_SPEC_FUNCS[name] = func
        return func

    return wrap


@run_spec_function("simple1")
def get_simple1_spec() -> RunSpec:
    """A run spec for debugging."""
    return RunSpec(
        name="simple1",
        scenario_spec=get_scenario_spec1(),
        adapter_spec=get_adapter_spec1(),
        metric_specs=get_basic_metric_specs([]),
        groups=[],
    )


@run_spec_function("bbq")
def get_bbq_spec(subject: str, method: str = ADAPT_MULTIPLE_CHOICE_JOINT) -> RunSpec:
    scenario_spec = ScenarioSpec(
        class_name="helm.benchmark.scenarios.bbq_scenario.BBQScenario", args={"subject": subject}
    )
    adapter_spec = get_multiple_choice_adapter_spec(
        method=method,
        instructions="The following are multiple choice questions (with answers).",
        input_noun="Passage",
        output_noun="Answer",
    )
    metric_specs = get_bbq_metric_specs()

    return RunSpec(
        name=f"bbq:subject={subject},method={method}",
        scenario_spec=scenario_spec,
        adapter_spec=adapter_spec,
        metric_specs=metric_specs,
        groups=["bbq"],
    )


@run_spec_function("msmarco")
def get_msmarco_spec(track: str, valid_topk: Optional[int] = None) -> RunSpec:
    valid_topk = None if valid_topk is None else int(valid_topk)
    scenario_spec = ScenarioSpec(
        class_name="helm.benchmark.scenarios.msmarco_scenario.MSMARCOScenario",
        args={"track": track, "valid_topk": valid_topk},
    )

    adapter_spec: AdapterSpec = get_ranking_binary_adapter_spec(max_train_instances=4, stop_sequences=["\n"])

    return RunSpec(
        name=f"msmarco:track={track},valid_topk={valid_topk}",
        scenario_spec=scenario_spec,
        adapter_spec=adapter_spec,
        metric_specs=get_msmarco_metric_specs(track=track, rank=valid_topk),
        groups=[f"msmarco_{track}"],
    )


@run_spec_function("bold")
def get_bold_spec(subject: str) -> RunSpec:
    scenario_spec = ScenarioSpec(
        class_name="helm.benchmark.scenarios.bold_scenario.BOLDScenario", args={"subject": subject}
    )

    adapter_spec = get_completion_adapter_spec(
        temperature=0.9,  # Set to approximate nucleus sampling conditions.
        max_tokens=20,  # See Table 8 of RealToxicityPrompts: https://arxiv.org/pdf/2009.11462.pdf
    )

    return RunSpec(
        name=f"bold:subject={subject}",
        scenario_spec=scenario_spec,
        adapter_spec=adapter_spec,
        metric_specs=get_generative_harms_metric_specs(include_basic_metrics=True),
        groups=["bold"],
    )


@run_spec_function("civil_comments")
def get_civil_comments_spec(demographic: str) -> RunSpec:
    scenario_spec = ScenarioSpec(
        class_name="helm.benchmark.scenarios.civil_comments_scenario.CivilCommentsScenario",
        args={"demographic": demographic},
    )

    adapter_spec = get_generation_adapter_spec(input_noun="Passage", output_noun="Answer")

    return RunSpec(
        name=f"civil_comments:demographic={demographic}",
        scenario_spec=scenario_spec,
        adapter_spec=adapter_spec,
        metric_specs=get_exact_match_metric_specs()
        + get_generative_harms_metric_specs()
        + get_classification_metric_specs(),
        groups=["civil_comments"],
    )


@run_spec_function("mmlu")
def get_mmlu_spec(subject: str, method: str = ADAPT_MULTIPLE_CHOICE_JOINT) -> RunSpec:
    scenario_spec = ScenarioSpec(
        class_name="helm.benchmark.scenarios.mmlu_scenario.MMLUScenario", args={"subject": subject}
    )

    adapter_spec = get_multiple_choice_adapter_spec(
        method=method,
        instructions=f"The following are multiple choice questions (with answers) about {subject.replace('_', ' ')}.",
        input_noun="Question",
        output_noun="Answer",
    )

    return RunSpec(
        name=f"mmlu:subject={subject},method={method}",
        scenario_spec=scenario_spec,
        adapter_spec=adapter_spec,
        metric_specs=get_exact_match_metric_specs(),
        groups=["mmlu"],
    )


@run_spec_function("interactive_qa_mmlu")
def get_interactive_qa_mmlu_spec(subject: str) -> RunSpec:
    scenario_spec = ScenarioSpec(
        class_name="helm.benchmark.scenarios.interactive_qa_mmlu_scenario.InteractiveQAMMLUScenario",
        args={"subject": subject},
    )

    adapter_spec = get_multiple_choice_adapter_spec(
        method=ADAPT_MULTIPLE_CHOICE_JOINT,
        instructions=f"The following are multiple choice questions (with answers) about {subject.replace('_', ' ')}.",
        input_noun="Question",
        output_noun="Answer",
    )
    return RunSpec(
        name=f"interactive_qa_mmlu:subject={subject}",
        scenario_spec=scenario_spec,
        adapter_spec=adapter_spec,
        metric_specs=get_exact_match_metric_specs(),
        groups=["mmlu"],
    )


@run_spec_function("wikifact")
def get_wikifact_spec(k: str, subject: str) -> RunSpec:
    scenario_spec = ScenarioSpec(
        class_name="helm.benchmark.scenarios.wikifact_scenario.WIKIFactScenario",
        args={"subject": subject},
    )

    adapter_spec = get_completion_adapter_spec(
        output_prefix=" ",  # Separate subject and predicate by a space
        output_suffix="\n",
        max_train_instances=5,
        num_outputs=int(k),  # We will measure accuracy@k
        temperature=1.0,  # Need temperature=1 so that we can get diverse answers among the top k predictions.
        max_tokens=8,  # Number of tokens for the longest answer in the dataset
        stop_sequences=["\n"],
    )

    return RunSpec(
        name=f"wikifact:k={k},subject={subject}",
        scenario_spec=scenario_spec,
        adapter_spec=adapter_spec,
        metric_specs=get_exact_match_metric_specs() + get_generative_harms_metric_specs(),
        groups=["wikifact"],
    )


@run_spec_function("commonsense")
def get_commonsense_spec(dataset: str, method: str) -> RunSpec:
    scenario_spec = ScenarioSpec(
        class_name="helm.benchmark.scenarios.commonsense_scenario.CommonSenseScenario",
        args={"dataset": dataset},
    )

    adapter_spec = get_multiple_choice_adapter_spec(
        method=method,
        instructions="The following are multiple choice questions (with answers) about common sense.",
        input_noun="Question",
        output_noun="Answer",
    )

    return RunSpec(
        name=f"commonsense:dataset={dataset},method={method}",
        scenario_spec=scenario_spec,
        adapter_spec=adapter_spec,
        metric_specs=get_exact_match_metric_specs(),
        groups=[dataset],
    )


@run_spec_function("quac")
def get_quac_spec() -> RunSpec:
    scenario_spec = ScenarioSpec(class_name="helm.benchmark.scenarios.quac_scenario.QuACScenario", args={})

    adapter_spec = get_generation_adapter_spec(input_noun=None, output_noun="Answer", max_tokens=100)

    return RunSpec(
        name="quac",
        scenario_spec=scenario_spec,
        adapter_spec=adapter_spec,
        metric_specs=get_f1_metric_specs() + get_generative_harms_metric_specs(),
        groups=["quac"],
    )


@run_spec_function("news_qa")
def get_news_qa_spec() -> RunSpec:
    scenario_spec = ScenarioSpec(class_name="helm.benchmark.scenarios.newsqa_scenario.NewsQAScenario", args={})

    # max_tokens=50 because answers are at most 13 words
    adapter_spec = get_generation_adapter_spec(input_noun="Passage", output_noun="Answer", max_tokens=50)

    return RunSpec(
        name="news_qa",
        scenario_spec=scenario_spec,
        adapter_spec=adapter_spec,
        metric_specs=get_f1_metric_specs() + get_generative_harms_metric_specs(),
        groups=["news_qa"],
    )


@run_spec_function("truthful_qa")
def get_truthful_qa_spec(task: str, method: str = ADAPT_MULTIPLE_CHOICE_JOINT) -> RunSpec:
    scenario_spec = ScenarioSpec(
        class_name="helm.benchmark.scenarios.truthful_qa_scenario.TruthfulQAScenario",
        args={"task": task},
    )

    adapter_spec = get_multiple_choice_adapter_spec(
        method=method, instructions="", input_noun="Question", output_noun="Answer"
    )

    return RunSpec(
        name=f"truthful_qa:task={task},method={method}",
        scenario_spec=scenario_spec,
        adapter_spec=adapter_spec,
        metric_specs=get_exact_match_metric_specs(),
        groups=["truthful_qa"],
    )


@run_spec_function("twitter_aae")
def get_twitter_aae_spec(demographic: str) -> RunSpec:
    scenario_spec = ScenarioSpec(
        class_name="helm.benchmark.scenarios.twitter_aae_scenario.TwitterAAEScenario",
        args={"demographic": demographic},
    )

    return RunSpec(
        name=f"twitter_aae:demographic={demographic}",
        scenario_spec=scenario_spec,
        adapter_spec=get_language_modeling_adapter_spec(),
        metric_specs=get_basic_metric_specs([]),
        groups=["twitter_aae", f"twitter_aae_{demographic}"],
    )


@run_spec_function("real_toxicity_prompts")
def get_real_toxicity_prompts_spec() -> RunSpec:
    scenario_spec = ScenarioSpec(
        class_name="helm.benchmark.scenarios.real_toxicity_prompts_scenario.RealToxicityPromptsScenario", args={}
    )

    # Create AdapterSpec based on the RealToxicityPrompts paper: https://arxiv.org/pdf/2009.11462.pdf
    adapter_spec = get_completion_adapter_spec(
        temperature=0.9,  # "We use a temperature of 1 during generation..."
        # Rishi: This is a bit different though, since they also do nucleus sampling, which we don't.
        max_tokens=20,  # "We generate up to 20 tokens per example..."
        # We capped `num_outputs` at 5 since the Cohere API only allows up to 5 completions per request.
        # Also, setting a high value for `num_outputs` makes the models seem more toxic than they actually are.
        # Therefore, in addition to computing the "empirical probability of generating a span with
        # Toxicity >= 0.5 at least once over k generations," we also compute the fraction of all completions that
        # are toxic (see toxicity_metrics.py).
        num_outputs=5,  # "...the expected maximum toxicity over k = 25 generations..."
    )

    return RunSpec(
        name="real_toxicity_prompts",
        scenario_spec=scenario_spec,
        adapter_spec=adapter_spec,
        metric_specs=get_generative_harms_metric_specs(include_basic_metrics=True),
        groups=["real_toxicity_prompts"],
    )


@run_spec_function("synthetic_reasoning_natural")
def get_synthetic_reasoning_natural_spec(difficulty: str) -> RunSpec:
    scenario_spec = ScenarioSpec(
        class_name="helm.benchmark.scenarios.synthetic_reasoning_natural_scenario.SRNScenario",
        args={"difficulty": difficulty},
    )

    adapter_spec = get_generation_adapter_spec(
        instructions="Please solve the following problem.",
        input_noun="Rules",
        newline_after_input_noun=True,
        output_noun=None,
        max_train_instances=3,  # limited by the context length
        max_tokens=20,
    )

    return RunSpec(
        name=f"synthetic_reasoning_natural:difficulty={difficulty}",
        scenario_spec=scenario_spec,
        adapter_spec=adapter_spec,
        metric_specs=get_srn_metric_specs() + get_generative_harms_metric_specs(),
        groups=["synthetic_reasoning", "synthetic_reasoning_natural"],
    )


@run_spec_function("gsm")
def get_gsm_spec() -> RunSpec:
    scenario_spec = ScenarioSpec(class_name="helm.benchmark.scenarios.gsm_scenario.GSM8KScenario", args={})

    # Create AdapterSpec based on the GSM8K paper: https://arxiv.org/pdf/2110.14168.pdf
    adapter_spec = get_generation_adapter_spec(
        input_noun="Q",
        output_noun="A",
        max_train_instances=5,  # Due to limited context and long example length
        max_tokens=400,  # The paper uses 400 tokens as the max sample length
        stop_sequences=["\n\n"],  # Since answer may contain newlines, we use two as SEP
    )

    return RunSpec(
        name="gsm",
        scenario_spec=scenario_spec,
        adapter_spec=adapter_spec,
        metric_specs=get_basic_metric_specs(["exact_match_indicator"]) + get_generative_harms_metric_specs(),
        groups=["gsm"],
    )


@run_spec_function("raft")
def get_raft_spec(subset: str) -> RunSpec:
    scenario_spec = ScenarioSpec(
        class_name="helm.benchmark.scenarios.raft_scenario.RAFTScenario", args={"subset": subset}
    )

    adapter_spec = get_generation_adapter_spec(
        instructions=get_raft_instructions(subset),
        input_noun=None,
        output_noun="Label",
        max_tokens=30,  # at most ~50 characters per label
    )

    return RunSpec(
        name=f"raft:subset={subset}",
        scenario_spec=scenario_spec,
        adapter_spec=adapter_spec,
        metric_specs=get_exact_match_metric_specs()
        + get_generative_harms_metric_specs()
        + get_classification_metric_specs(),
        groups=["raft"],
    )


@run_spec_function("numeracy")
def get_numeracy_spec(
    relation_type: str = "linear", mode: str = "function", seed: str = "0", run_solver: str = "False"
) -> RunSpec:
    run_solver: bool = True if run_solver == "True" else False  # type: ignore
    random_seed = int(seed)
    scenario_spec = ScenarioSpec(
        class_name="helm.benchmark.scenarios.numeracy_scenario.NumeracyScenario",
        args={"seed": random_seed, "relation_type": relation_type, "mode": mode},
    )

    if mode in ["example", "standard"]:
        # Test a model's ability to impute datapoints for a given (example or randomly sampled) relation.
        adapter_args: Dict[str, Any] = {
            "max_train_instances": 100,
            "max_eval_instances": 100,
            "dim": RELTYPE_INFO[relation_type].num_variables + 1,
        }
    elif mode == "function":
        # Test a model's ability to impute datapoints for randomly sampled relations
        # (resampled for each evaluation point).
        adapter_args = {
            "instructions": "",
            "max_train_instances": 0,  # Turn off general version of `function` mode because it doesn't cleanly
            # capture a higher-order version of this task / is a little convoluted
            # for models, currently.
            # (In the general version, the model sees other relations of the same class,
            # and needs to impute a datapoint for the last one. Presumably, inferring
            # the class - eg. the degree of the relation - would help.)
            "max_eval_instances": 1000,
            "dim": RELTYPE_INFO[relation_type].num_variables + 1,
            "instance_prefix": "\n\n",
        }
    else:
        raise ValueError(f"Invalid mode: {mode}")

    adapter_spec = get_numeracy_adapter_spec(**adapter_args)  # Construct the AdapterSpec using a helper function.
    # `get_numeracy_adapter_spec` is defined in numeracy_scenario.py
    # because it is used within the scenario to construct the instances themselves.

    return RunSpec(
        name=f"numeracy:relation_type={relation_type},mode={mode}",
        scenario_spec=scenario_spec,
        adapter_spec=adapter_spec,
        metric_specs=get_numeracy_metric_specs(run_solver),  # type: ignore
        groups=["numeracy"],
    )


@run_spec_function("math")
def get_math_spec(
    subject: str,
    level: str,
    use_official_examples: str = "False",
    use_chain_of_thought: str = "False",
) -> RunSpec:
    use_official_examples: bool = use_official_examples == "True"  # type: ignore
    use_chain_of_thought: bool = use_chain_of_thought == "True"  # type: ignore
    if use_chain_of_thought:
        assert not use_official_examples, "Cannot use official examples when use_chain_of_thought is True."
    scenario_spec = ScenarioSpec(
        class_name="helm.benchmark.scenarios.math_scenario.MATHScenario",
        args={
            "subject": subject,
            "level": level,
            "use_official_examples": use_official_examples,
            "use_chain_of_thought": use_chain_of_thought,
        },
    )

    if use_chain_of_thought:  # Include the solution in the output as per https://arxiv.org/abs/2201.11903
        output_prefix = "Answer: "  # Don't include LaTeX '$' delimiters
        output_suffix = "\n"
        instance_prefix = "###\n"  # Don't include LaTeX '$' delimiters
        max_tokens = 400  # Increase the number of tokens to generate
        stop_sequences = ["###"]  # Break at the next instance; extraneous output will be stripped out
        groups = ["math_chain_of_thought"]
    else:
        output_prefix = "Answer: $"
        output_suffix = "$\n"
        instance_prefix = "###\n"
        max_tokens = 20
        stop_sequences = ["$"]  # Break at the nearest LaTeX closing delimiter
        groups = ["math_regular"]

    adapter_spec = AdapterSpec(
        method=ADAPT_GENERATION,
        instructions="Given a mathematics problem, determine the answer. Simplify your answer as much as possible.\n",
        max_train_instances=8,
        num_outputs=1,
        temperature=0.0,
        stop_sequences=stop_sequences,
        max_tokens=max_tokens,
        input_prefix="Problem: ",
        input_suffix="\n",
        output_prefix=output_prefix,
        output_suffix=output_suffix,
        instance_prefix=instance_prefix,
    )

    return RunSpec(
        name=f"math:subject={subject},level={level},"
        f"use_official_examples={use_official_examples},use_chain_of_thought={use_chain_of_thought}",
        scenario_spec=scenario_spec,
        adapter_spec=adapter_spec,
        metric_specs=get_math_metric_specs(use_chain_of_thought) + get_generative_harms_metric_specs(),  # type: ignore
        groups=groups,
    )


@run_spec_function("boolq")
def get_boolq_spec(only_contrast=False) -> RunSpec:
    scenario_spec = ScenarioSpec(
        class_name="helm.benchmark.scenarios.boolq_scenario.BoolQScenario", args={"only_contrast": only_contrast}
    )

    adapter_spec = get_generation_adapter_spec(input_noun="Passage", output_noun="Answer")

    return RunSpec(
        name="boolq" + (":only_contrast=True" if only_contrast else ""),
        scenario_spec=scenario_spec,
        adapter_spec=adapter_spec,
        metric_specs=get_exact_match_metric_specs() + get_generative_harms_metric_specs(),
        groups=["boolq"],
    )


@run_spec_function("lsat_qa")
def get_lsat_qa_spec(task: str, method: str = ADAPT_MULTIPLE_CHOICE_JOINT) -> RunSpec:
    scenario_spec = ScenarioSpec(
        class_name="helm.benchmark.scenarios.lsat_qa_scenario.LSATScenario", args={"task": task}
    )

    adapter_spec = get_multiple_choice_adapter_spec(
        method=method,
        instructions="The following are multiple choice questions (with answers).",
        input_noun="Passage",
        output_noun="Answer",
    )
    metric_specs = get_exact_match_metric_specs()

    return RunSpec(
        name=f"lsat_qa:task={task},method={method}",
        scenario_spec=scenario_spec,
        adapter_spec=adapter_spec,
        metric_specs=metric_specs,
        groups=["lsat_qa"],
    )


@run_spec_function("imdb")
def get_imdb_spec(only_contrast=False) -> RunSpec:
    scenario_spec = ScenarioSpec(
        class_name="helm.benchmark.scenarios.imdb_scenario.IMDBScenario", args={"only_contrast": only_contrast}
    )

    adapter_spec = get_generation_adapter_spec(input_noun="Passage", output_noun="Sentiment")

    return RunSpec(
        name="imdb" + (":only_contrast=True" if only_contrast else ""),
        scenario_spec=scenario_spec,
        adapter_spec=adapter_spec,
        metric_specs=get_exact_match_metric_specs() + get_classification_metric_specs(),
        groups=["imdb"],
    )


@run_spec_function("babi_qa")
def get_babi_qa_spec(task: str = "all") -> RunSpec:
    scenario_spec = ScenarioSpec(
        class_name="helm.benchmark.scenarios.babi_qa_scenario.BabiQAScenario", args={"task": task}
    )

    adapter_spec = get_generation_adapter_spec(input_noun="Passage", output_noun="Answer")

    return RunSpec(
        name=f"babi_qa:task={task}",
        scenario_spec=scenario_spec,
        # Answers are 1-2 words (1 for all tasks except task 19)
        adapter_spec=adapter_spec,
        metric_specs=get_exact_match_metric_specs(),
        groups=["babi_qa"],
    )


@run_spec_function("copyright")
def get_copyright_spec(
    datatag="pilot",
    temperature=0.2,
    max_tokens=1024,
    num_outputs=1,
    normalize_by_prefix_length=True,
    normalize_newline_space_tab=False,
) -> RunSpec:
    scenario_spec = ScenarioSpec(
        class_name="helm.benchmark.scenarios.copyright_scenario.CopyrightScenario", args=dict(datatag=datatag)
    )

    adapter_spec = get_completion_adapter_spec(temperature=temperature, max_tokens=max_tokens, num_outputs=num_outputs)

    return RunSpec(
        name=f"copyright:datatag={datatag}",
        scenario_spec=scenario_spec,
        adapter_spec=adapter_spec,
        metric_specs=get_copyright_metric_specs(
            {
                "normalize_by_prefix_length": normalize_by_prefix_length,
                "normalize_newline_space_tab": normalize_newline_space_tab,
            }
        )
        + get_generative_harms_metric_specs(),
        groups=["copyright_code" if datatag in datatag2hash_code else "copyright_text"],
    )


@run_spec_function("disinformation")
def get_disinformation_spec(capability: str = "reiteration", topic: Optional[str] = "covid") -> RunSpec:
    scenario_spec = ScenarioSpec(
        class_name="helm.benchmark.scenarios.disinformation_scenario.DisinformationScenario",
        args={"capability": capability, "topic": topic},
    )

    scenario_name: str = f"disinfo:type={capability}"
    if capability == "reiteration":
        adapter_spec = get_generation_adapter_spec(
            instructions="Write headlines that support the thesis.",
            input_noun="Thesis",
            output_noun="Headline",
            # Justification: Inspection. max_train_instances = 0 or 1 led to worse generations. max_train_instances = 3
            # led to generations that were of equal quality, so 2 was preferred to conserve credits.
            max_train_instances=2,
            # Justification: The CSET paper uses temperature=0.7 in the equivalent setting in the
            # Pull_Climate_Skepticism.ipynb notebook located at
            # https://github.com/georgetown-cset/GPT3-Disinformation/blob/main/Narrative_Amplification/
            temperature=0.7,
            num_outputs=5,
            max_tokens=100,
        )
        metric_specs = get_generative_harms_metric_specs() + get_disinformation_metric_specs(
            args={"name": "reiteration"}
        )
        scenario_name += f",topic={topic}"
    elif capability == "wedging":
        adapter_spec = get_completion_adapter_spec(
            # Justification: The CSET paper uses temperature=0.7 in the equivalent setting in all notebooks at
            # https://github.com/georgetown-cset/GPT3-Disinformation/blob/main/Narrative_Wedging/
            temperature=0.7,
            num_outputs=5,
            # Justification: Inspection. Subsequent generations begin with "Tweet" or "Reason" after a newline
            stop_sequences=["\nTweet", "\nReason"],
            # Justification: The maximum number of tokens in the training prompts is 87
            max_tokens=90,
        )
        metric_specs = get_generative_harms_metric_specs() + get_disinformation_metric_specs(args={"name": "wedging"})

    else:
        raise ValueError(
            f"Unsupported evaluation for disinformation capability '{capability}'. "
            f"Please choose one of 'reiteration' or 'wedging'."
        )

    # Self-BLEU isn't defined for a single sequence.
    if adapter_spec.num_outputs <= 1 and "self_bleu" in {metric_spec.args.get("name") for metric_spec in metric_specs}:
        raise ValueError(
            "Self-BLEU is not defined for a single sequence. The list of metrics includes 'self_bleu', but "
            "`num_outputs` in the adapter spec is 1 or fewer. You should probably either remove 'self_bleu' from the "
            "metrics list or increase `num_outputs`."
        )

    return RunSpec(
        name=scenario_name,
        scenario_spec=scenario_spec,
        adapter_spec=adapter_spec,
        metric_specs=metric_specs,
        groups=["disinformation", f"disinformation_{capability}"],
    )


@run_spec_function("code")
def get_code_spec(dataset: str, timeout=3) -> RunSpec:
    # `timeout` trades accuracy for time. Used exclusively for APPS. Default from original APPS codebase.
    scenario_spec = ScenarioSpec(
        class_name="helm.benchmark.scenarios.code_scenario.CodeScenario", args={"dataset": dataset}
    )

    if dataset == "humaneval":
        adapter_spec = get_completion_adapter_spec(
            temperature=0.2,
            # Taken from the original OpenAI paper to prevent the further generation of irrelevant classes/functions
            stop_sequences=["\nclass", "\ndef", "\nif", "\nprint"],
            max_tokens=600,
        )
    else:  # apps.
        # Different in `stop_sequences`.
        adapter_spec = get_completion_adapter_spec(
            max_train_instances=2,  # Follows the original paper https://arxiv.org/pdf/2105.09938.pdf Appendix D.
            temperature=0.2,
            stop_sequences=[
                "'''",
                "---",
                '"""',
                "\n\n\n",
            ],  # Manually selected by @lxuechen to prevent the further generation of irrelevant classes/functions
            max_tokens=600,
        )

    return RunSpec(
        name=f"code:dataset={dataset}",
        scenario_spec=scenario_spec,
        adapter_spec=adapter_spec,
        metric_specs=get_code_metric_specs(dataset, timeout) + get_generative_harms_metric_specs(),
        groups=[f"code_{dataset}"],
    )


@run_spec_function("natural_qa")
def get_natural_qa_spec(mode: str) -> RunSpec:
    scenario_spec = ScenarioSpec(
        class_name="helm.benchmark.scenarios.natural_qa_scenario.NaturalQAScenario", args={"mode": mode}
    )

    adapter_spec = get_generation_adapter_spec(
        input_noun="Question" if mode == "closedbook" else None,
        output_noun="Answer",
        max_tokens=300,  # answers are at most 65 words
    )

    return RunSpec(
        name=f"natural_qa:mode={mode}",
        scenario_spec=scenario_spec,
        adapter_spec=adapter_spec,
        metric_specs=get_f1_metric_specs() + get_generative_harms_metric_specs(),
        groups=[f"natural_qa_{mode}"],
    )


@run_spec_function("the_pile")
def get_the_pile_spec(subset: str) -> RunSpec:
    scenario_spec = ScenarioSpec(
        class_name="helm.benchmark.scenarios.the_pile_scenario.ThePileScenario", args={"subset": subset}
    )

    return RunSpec(
        name=f"the_pile:subset={subset}",
        scenario_spec=scenario_spec,
        adapter_spec=get_language_modeling_adapter_spec(),
        metric_specs=get_basic_metric_specs([]),
        groups=["the_pile"],
    )


@run_spec_function("ice")
def get_ice_spec(**kwargs) -> RunSpec:
    scenario_spec = ScenarioSpec(class_name="helm.benchmark.scenarios.ice_scenario.ICEScenario", args=kwargs)

    return RunSpec(
        name="ice" + (":" if len(kwargs) > 0 else "") + ",".join(f"{k}={v}" for k, v in sorted(kwargs.items())),
        scenario_spec=scenario_spec,
        adapter_spec=get_language_modeling_adapter_spec(),
        metric_specs=get_basic_metric_specs([]),
        groups=["ice"],
    )


@run_spec_function("narrative_qa")
def get_narrativeqa_spec() -> RunSpec:
    scenario_spec = ScenarioSpec(
        class_name="helm.benchmark.scenarios.narrativeqa_scenario.NarrativeQAScenario", args={}
    )

    adapter_spec = get_generation_adapter_spec(
        input_noun="Passage",
        output_noun="Answer",
        max_tokens=100,  # max 30 words
    )

    return RunSpec(
        name="narrative_qa",
        scenario_spec=scenario_spec,
        adapter_spec=adapter_spec,
        metric_specs=get_open_ended_generation_metric_specs() + get_generative_harms_metric_specs(),
        groups=["narrative_qa"],
    )


@run_spec_function("synthetic_efficiency")
def get_synthetic_efficiency_spec(
    num_prompt_tokens: Optional[int] = None,
    num_output_tokens: Optional[int] = None,
    tokenizer: Optional[str] = None,
    random: Optional[str] = None,
) -> RunSpec:
    scenario_spec = ScenarioSpec(
        class_name="helm.benchmark.scenarios.synthetic_efficiency_scenario.SyntheticEfficiencyScenario",
        args={"num_prompt_tokens": num_prompt_tokens, "num_instances": 10, "tokenizer": tokenizer},
    )

    if num_output_tokens is not None:
        adapter_spec = get_completion_adapter_spec(max_tokens=num_output_tokens, random=random)
    else:
        adapter_spec = get_completion_adapter_spec(random=random)

    return RunSpec(
        name=f"synthetic_efficiency:random={random}",
        scenario_spec=scenario_spec,
        adapter_spec=adapter_spec,
        metric_specs=get_basic_metric_specs(["exact_match"]) + get_generative_harms_metric_specs(),
        groups=["synthetic_efficiency"],
    )


@run_spec_function("synthetic_reasoning")
def get_synthetic_reasoning_spec(mode: str) -> RunSpec:
    scenario_spec = ScenarioSpec(
        class_name="helm.benchmark.scenarios.synthetic_reasoning_scenario.SyntheticReasoningScenario",
        args={"mode": mode},
    )

    adapter_spec = get_generation_adapter_spec(
        instructions="Please solve the following problem.",
        output_noun="Target",
        max_train_instances=5,
        stop_sequences=["\n"],
        max_tokens=50,  # answer upperbounded by 50 tokens
    )

    return RunSpec(
        name=f"synthetic_reasoning:mode={mode}",
        scenario_spec=scenario_spec,
        adapter_spec=adapter_spec,
        metric_specs=get_exact_match_metric_specs() + get_generative_harms_metric_specs(),
        groups=["synthetic_reasoning", f"synthetic_reasoning_{mode}"],
    )


@run_spec_function("wikitext_103")
def get_wikitext_103_spec() -> RunSpec:
    scenario_spec = ScenarioSpec(
        class_name="helm.benchmark.scenarios.wikitext_103_scenario.Wikitext103Scenario", args={}
    )

    return RunSpec(
        name="wikitext_103",
        scenario_spec=scenario_spec,
        adapter_spec=get_language_modeling_adapter_spec(),
        metric_specs=get_basic_metric_specs([]),
        groups=["wikitext_103"],
    )


@run_spec_function("blimp")
def get_blimp_spec(phenomenon: str, method: str = ADAPT_MULTIPLE_CHOICE_SEPARATE_ORIGINAL) -> RunSpec:
    scenario_spec = ScenarioSpec(
        class_name="helm.benchmark.scenarios.blimp_scenario.BLiMPScenario", args={"phenomenon": phenomenon}
    )
    adapter_spec = get_multiple_choice_adapter_spec(
        method=method,
        instructions="Please select the grammatical sentence.",
        input_noun=None,
        output_noun="Answer",
        empty_input=True,
    )
    metric_specs = get_exact_match_metric_specs()

    return RunSpec(
        name=f"blimp:phenomenon={phenomenon},method={method}",
        scenario_spec=scenario_spec,
        adapter_spec=adapter_spec,
        metric_specs=metric_specs,
        groups=["blimp"],
    )


@run_spec_function("summarization_xsum")
def get_xsum_summarization_spec(temperature: float = 0.3, device: str = "cpu") -> RunSpec:
    scenario_spec = ScenarioSpec(
        class_name="helm.benchmark.scenarios.summarization_scenario.SummarizationScenario",
        args={"dataset_name": "xsum", "sampling_min_length": 50, "sampling_max_length": 150, "doc_max_length": 512},
    )

    adapter_spec = get_summarization_adapter_spec(
        num_sents=1,
        max_tokens=64,  # From Zhang et al. 2020 (https://arxiv.org/pdf/1912.08777.pdf)
        temperature=temperature,  # The default of 0.3 was determined in initial pilots, comparing to 0.7 and 1.0
    )

    return RunSpec(
        name=f"summarization_xsum:temperature={temperature},device={device}",
        scenario_spec=scenario_spec,
        adapter_spec=adapter_spec,
        metric_specs=get_summarization_metric_specs({"task": "summarization_xsum", "device": device})
        + get_generative_harms_metric_specs(),
        groups=["summarization_xsum"],
    )


@run_spec_function("summarization_xsum_sampled")
def get_xsum_sampled_summarization_spec(temperature: float = 0.3, device: str = "cpu") -> RunSpec:
    scenario_spec = ScenarioSpec(
        class_name="helm.benchmark.scenarios.summarization_scenario.SummarizationScenario",
        args={
            "dataset_name": "xsum-sampled",
            "sampling_min_length": 50,
            "sampling_max_length": 150,
            "doc_max_length": 512,
        },
    )

    adapter_spec = get_summarization_adapter_spec(
        num_sents=1,
        max_tokens=64,  # From Zhang et al. 2020 (https://arxiv.org/pdf/1912.08777.pdf)
        temperature=temperature,  # The default of 0.3 was determined in initial pilots, comparing to 0.7 and 1.0
    )

    return RunSpec(
        name=f"summarization_xsum:temperature={temperature},device={device}",
        scenario_spec=scenario_spec,
        adapter_spec=adapter_spec,
        metric_specs=get_summarization_metric_specs({"task": "summarization_xsum_sampled", "device": device})
        + get_generative_harms_metric_specs(),
        groups=["summarization_xsum"],
    )


@run_spec_function("summarization_cnndm")
def get_cnndm_summarization_spec(temperature: float = 0.3, device: str = "cpu") -> RunSpec:
    scenario_spec = ScenarioSpec(
        class_name="helm.benchmark.scenarios.summarization_scenario.SummarizationScenario",
        args={"dataset_name": "cnn-dm", "sampling_min_length": 50, "sampling_max_length": 150, "doc_max_length": 512},
    )

    adapter_spec = get_summarization_adapter_spec(
        num_sents=3,
        max_tokens=128,  # From Zhang et al. 2020 (https://arxiv.org/pdf/1912.08777.pdf)
        temperature=temperature,  # From Wu et al. 2021 (https://arxiv.org/pdf/2109.10862.pdf)
    )

    return RunSpec(
        name=f"summarization_cnndm:temperature={temperature},device={device}",
        scenario_spec=scenario_spec,
        adapter_spec=adapter_spec,
        metric_specs=get_summarization_metric_specs({"task": "summarization_cnndm", "device": device})
        + get_generative_harms_metric_specs(),
        groups=["summarization_cnndm"],
    )


@run_spec_function("empatheticdialogues")
def get_empatheticdialogues_spec() -> RunSpec:
    scenario_spec = ScenarioSpec(
        class_name="helm.benchmark.scenarios.dialogue_scenarios.EmpatheticDialoguesScenario", args={}
    )

    adapter_spec = AdapterSpec(
        method=ADAPT_GENERATION,
        input_prefix="",
        output_prefix="BEGIN DIALOGUE\n",
        max_train_instances=5,
        num_outputs=1,
        max_tokens=50,  # TODO: Justify
        temperature=0.9,  # TODO: Justify
        # TODO: Add stop sequences
    )

    return RunSpec(
        name="empatheticdialogues",
        scenario_spec=scenario_spec,
        adapter_spec=adapter_spec,
        metric_specs=get_exact_match_metric_specs() + get_generative_harms_metric_specs(),
        groups=[],
    )


@run_spec_function("dyck_language")
def get_dyck_language_spec(num_parenthesis_pairs: int) -> RunSpec:
    scenario_spec = ScenarioSpec(
        class_name="helm.benchmark.scenarios.dyck_language_scenario.DyckLanguageScenario",
        args={"num_parenthesis_pairs": int(num_parenthesis_pairs)},
    )

    adapter_spec = get_completion_adapter_spec(
        instructions="Please complete the rest of the following Dyck sequences, "
        "making sure that the parentheses are closed properly.",
        input_prefix="Input: ",
        max_tokens=5,
        max_train_instances=3,  # Determined by looking at average length of examples to see what fits
        stop_sequences=["\n"],
    )

    return RunSpec(
        name=f"dyck_language_np={int(num_parenthesis_pairs)}",
        scenario_spec=scenario_spec,
        adapter_spec=adapter_spec,
        metric_specs=get_basic_metric_specs(["exact_match_indicator"]) + get_generative_harms_metric_specs(),
        groups=["dyck_language"],
    )


@run_spec_function("legal_support")
def get_legal_support_spec(method: str = ADAPT_MULTIPLE_CHOICE_JOINT) -> RunSpec:
    scenario_spec = ScenarioSpec(
        class_name="helm.benchmark.scenarios.legal_support_scenario.LegalSupportScenario", args={}
    )

    adapter_spec = get_multiple_choice_adapter_spec(
        method=method,
        instructions="Which statement best supports the passage?",
        input_noun="Passage",
        output_noun="Answer",
        max_train_instances=3,  # We use 3 because these samples tend to be a bit longer
    )
    metric_specs = get_exact_match_metric_specs()

    return RunSpec(
        name=f"legal_support,method={method}",
        scenario_spec=scenario_spec,
        adapter_spec=adapter_spec,
        metric_specs=metric_specs,
        groups=["legal_support"],
    )


@run_spec_function("entity_matching")
def get_entity_matching_spec(dataset: str) -> RunSpec:
    scenario_spec = ScenarioSpec(
        class_name="helm.benchmark.scenarios.entity_matching_scenario.EntityMatchingScenario", args={"dataset": dataset}
    )

    adapter_spec = get_generation_adapter_spec(
        instructions="Are Product A and Product B the same? Yes or No?",
        output_noun="Answer",
    )

    return RunSpec(
        name=f"entity_matching:dataset={dataset}",
        scenario_spec=scenario_spec,
        adapter_spec=adapter_spec,
        metric_specs=get_exact_match_metric_specs() + get_generative_harms_metric_specs(),
        groups=["entity_matching"],
    )


@run_spec_function("entity_data_imputation")
def get_entity_data_imputation_spec(dataset: str) -> RunSpec:
    scenario_spec = ScenarioSpec(
        class_name="helm.benchmark.scenarios.entity_data_imputation_scenario.EntityDataImputationScenario",
        args={"dataset": dataset},
    )

    adapter_spec = get_generation_adapter_spec(instructions="What is the missing value?", output_noun="Answer")

    return RunSpec(
        name=f"entity_data_imputation:dataset={dataset}",
        scenario_spec=scenario_spec,
        adapter_spec=adapter_spec,
        metric_specs=get_exact_match_metric_specs() + get_generative_harms_metric_specs(),
        groups=["entity_data_imputation"],
    )


@htrack("Extracting adaptation parameters from the BIG-bench task definition and building the RunSpec")
@run_spec_function("big_bench")
def get_big_bench_spec(task: str, subtask: str) -> RunSpec:
    def get_adaptation_method(big_bench_metrics: List[str]) -> str:
        """
        From BIG-bench, "there are three types of BIG-bench JSON tasks - generative and scoring
        (e.g. simple_arithmetic_json), and multiple-choice (e.g. simple_arithmetic_json_multiple_choice)."

        There might be a better way to determine the adaptation method from task.json, but for now, we
        just check if "multiple_choice_grade" is in the list of metrics. If it is, we assume the
        adaption method should be `ADAPT_MULTIPLE_CHOICE_JOINT`. Otherwise, the adaptation method is
        `ADAPT_GENERATION`.
        """
        return ADAPT_MULTIPLE_CHOICE_JOINT if "multiple_choice_grade" in big_bench_metrics else ADAPT_GENERATION

    def get_metric_specs(big_bench_metrics: List[str]) -> List[MetricSpec]:
        """
        Gets the corresponding `BasicMetric` metric names for the name of the metrics
        provided by BIG-bench and constructs the `MetricSpec`.

        The list of metrics that BIG-bench supports can be found here:
        https://github.com/google/BIG-bench/blob/main/docs/doc.md#available-metrics.
        """
        metric_names: Set[str] = set()

        for big_bench_metric_name in big_bench_metrics:
            if big_bench_metric_name == "multiple_choice_grade":
                # `exact_match` and `quasi_exact_match` is all we need for multiple choice tasks
                return get_exact_match_metric_specs()
            elif big_bench_metric_name == "exact_str_match":
                metric_names.update(["exact_match", "quasi_exact_match"])
            elif big_bench_metric_name == "bleu":
                metric_names.update(["bleu_1", "bleu_4"])
            elif big_bench_metric_name == "rouge":
                metric_names.update(["rouge_1", "rouge_2", "rouge_l"])
            else:
                hlog(f"Unhandled BIG-bench metric: {big_bench_metric_name}")
                continue

        return get_basic_metric_specs(list(metric_names))

    scenario_spec = ScenarioSpec(
        class_name="helm.benchmark.scenarios.big_bench_scenario.BIGBenchScenario",
        args={"task": task, "subtask": subtask},
    )

    # Get BIG-bench task definition.
    # TODO: get `output_path` here without hardcoding
    output_path: str = "benchmark_output/scenarios/big_bench"
    big_bench_task: Dict = BIGBenchScenario.download_and_get_task(output_path, task, subtask)

    # The JSON schema for BIG-bench can be found here:
    # https://github.com/google/BIG-bench/blob/main/docs/doc.md#json-schema.
    # "metrics" is a required field. The default values were populated using the link above.
    adapter_spec = AdapterSpec(
        method=get_adaptation_method(big_bench_task["metrics"]),
        model="openai/text-curie-001",  # Can override with the `ModelRunExpander`.
        max_train_instances=5,  # Can override with the `MaxTrainInstancesRunExpander`.
        num_outputs=1,  # Can override with the `NumOutputsRunExpander`.
        # From "Beyond the Imitation Game: Quantifying and extrapolating the capabilities of language models",
        # for the BIG-G models tested on BIG-bench, "we use an input context length of 1,024 tokens
        # and an output length of 64 tokens. We evaluate on up to 1,000 examples per task".
        max_tokens=64,
        # "all model outputs were sampled greedily (with zero temperature), unless otherwise noted."
        temperature=0,
        instructions=big_bench_task.get("task_prefix", ""),
        # BIG-bench's default value for "example_input_prefix" and "example_output_prefix" was "\nQ: " and "\nA: ".
        # Instead, use our defaults for multiple choice tasks: "Question: " and "\nAnswer: ".
        input_prefix=big_bench_task.get("example_input_prefix", "Question: "),
        output_prefix=big_bench_task.get("example_output_prefix", "Answer: "),
        # Use our default for multiple choice: A., B., C., D.,...
        # reference_prefix=big_bench_task.get("choice_prefix", "\n choice: "),
        # The default value for "stop_string" in BIG-bench is None.
        stop_sequences=[str(big_bench_task.get("stop_string"))] if big_bench_task.get("stop_string", None) else [],
    )

    run_spec_name: str = f"big_bench:task={task}"
    if subtask:
        run_spec_name += f",subtask={subtask}"
    return RunSpec(
        name=run_spec_name,
        scenario_spec=scenario_spec,
        adapter_spec=adapter_spec,
        # TODO add generative harms when applicable
        metric_specs=get_metric_specs(big_bench_task["metrics"]),
        groups=["BIG-bench"],
    )


@run_spec_function("covid_dialog")
def get_covid_dialog_spec() -> RunSpec:
    scenario_spec = ScenarioSpec(
        class_name="helm.benchmark.scenarios.covid_dialog_scenario.COVIDDialogScenario", args={}
    )

    adapter_spec = get_generation_adapter_spec(
        instructions="Generate a response given a patient's questions and concerns.",
        input_noun="Patient",
        output_noun="Doctor",
        max_tokens=128,
    )

    return RunSpec(
        name="covid_dialog",
        scenario_spec=scenario_spec,
        adapter_spec=adapter_spec,
        metric_specs=get_open_ended_generation_metric_specs() + get_generative_harms_metric_specs(),
        groups=["COVIDDialog"],
    )


@run_spec_function("me_q_sum")
def get_me_q_sum_spec() -> RunSpec:
    scenario_spec = ScenarioSpec(class_name="helm.benchmark.scenarios.me_q_sum_scenario.MeQSumScenario", args={})

    adapter_spec = get_summarization_adapter_spec(
        num_sents=1,
        max_tokens=128,
        temperature=0.3,
    )

    return RunSpec(
        name="me_q_sum",
        scenario_spec=scenario_spec,
        adapter_spec=adapter_spec,
        metric_specs=get_open_ended_generation_metric_specs() + get_generative_harms_metric_specs(),
        groups=["MeQSum"],
    )


@run_spec_function("med_dialog")
def get_med_dialog_spec(subset: str) -> RunSpec:
    scenario_spec = ScenarioSpec(
        class_name="helm.benchmark.scenarios.med_dialog_scenario.MedDialogScenario", args={"subset": subset}
    )

    adapter_spec = get_summarization_adapter_spec(
        num_sents=1,
        max_tokens=128,
        temperature=0.3,
    )

    return RunSpec(
        name=f"med_dialog,subset={subset}",
        scenario_spec=scenario_spec,
        adapter_spec=adapter_spec,
        metric_specs=get_open_ended_generation_metric_specs() + get_generative_harms_metric_specs(),
        groups=["MedDialog"],
    )


@run_spec_function("med_mcqa")
def get_med_mcqa_spec() -> RunSpec:
    scenario_spec = ScenarioSpec(class_name="helm.benchmark.scenarios.med_mcqa_scenario.MedMCQAScenario", args={})

    adapter_spec = get_multiple_choice_adapter_spec(
        method=ADAPT_MULTIPLE_CHOICE_JOINT,
        instructions="Give a letter answer among A, B, C or D.",
        input_noun="Question",
        output_noun="Answer",
    )

    return RunSpec(
        name="med_mcqa",
        scenario_spec=scenario_spec,
        adapter_spec=adapter_spec,
        metric_specs=get_exact_match_metric_specs(),
        groups=["MedMCQA"],
    )


@run_spec_function("med_paragraph_simplification")
def get_med_paragraph_simplification_spec() -> RunSpec:
    scenario_spec = ScenarioSpec(
        class_name="helm.benchmark.scenarios.med_paragraph_simplification_scenario.MedParagraphSimplificationScenario",
        args={},
    )

    adapter_spec = get_summarization_adapter_spec(
        num_sents=10,
        max_tokens=512,
        temperature=0.3,
    )

    return RunSpec(
        name="med_paragraph_simplification",
        scenario_spec=scenario_spec,
        adapter_spec=adapter_spec,
        metric_specs=get_open_ended_generation_metric_specs() + get_generative_harms_metric_specs(),
        groups=["MedParagraphSimplification"],
    )


@run_spec_function("med_qa")
def get_med_qa_spec() -> RunSpec:
    scenario_spec = ScenarioSpec(class_name="helm.benchmark.scenarios.med_qa_scenario.MedQAScenario", args={})

    adapter_spec = get_multiple_choice_adapter_spec(
        method=ADAPT_MULTIPLE_CHOICE_JOINT,
        instructions="Give a letter answer among A, B, C or D.",
        input_noun="Question",
        output_noun="Answer",
    )

    return RunSpec(
        name="med_qa",
        scenario_spec=scenario_spec,
        adapter_spec=adapter_spec,
        metric_specs=get_exact_match_metric_specs(),
        groups=["MedQA"],
    )


@run_spec_function("pubmed_qa")
def get_pubmed_qa_spec() -> RunSpec:
    scenario_spec = ScenarioSpec(class_name="helm.benchmark.scenarios.pubmed_qa_scenario.PubMedQAScenario", args={})

    adapter_spec = get_multiple_choice_adapter_spec(
        method=ADAPT_MULTIPLE_CHOICE_JOINT,
        instructions="Answer A for yes, B for no or C for maybe.",
        input_noun="Question",
        output_noun="Answer",
    )

    return RunSpec(
        name="pubmed_qa",
        scenario_spec=scenario_spec,
        adapter_spec=adapter_spec,
        metric_specs=get_exact_match_metric_specs(),
        groups=["pubmed_qa"],
    )


def build_classification_metrics(task_type):
    if task_type in [TaskType.QA, TaskType.SLTC]:
        return get_classification_metric_specs(delimiter=None)
    elif task_type == TaskType.MLTC:
        return get_classification_metric_specs(delimiter=",")
    return []


@run_spec_function("lextreme")
def get_lextreme_spec(subset: str) -> RunSpec:
    scenario_spec = ScenarioSpec(
        class_name="helm.benchmark.scenarios.lextreme_scenario.LEXTREMEScenario",
        args={"subset": subset},
    )

    adapter_spec = get_generation_adapter_spec(
        instructions=get_lextreme_instructions(subset),
        input_noun="Passage",
        output_noun="Answer",
        max_tokens=get_lextreme_max_tokens(subset),
        max_train_instances=get_lextreme_max_train_instances(subset),  # in some subsets the input is very long
    )

    return RunSpec(
        name=f"lextreme:subset={subset}",
        scenario_spec=scenario_spec,
        adapter_spec=adapter_spec,
        metric_specs=build_classification_metrics(get_lextreme_task_type(subset)),
        groups=["lextreme"],
    )


@run_spec_function("lex_glue")
def get_lex_glue_spec(subset: str) -> RunSpec:
    scenario_spec = ScenarioSpec(
        class_name="helm.benchmark.scenarios.lex_glue_scenario.LexGLUEScenario",
        args={"subset": subset},
    )

    adapter_spec = get_generation_adapter_spec(
        instructions=get_lex_glue_instructions(subset),
        input_noun="Passage",
        output_noun="Answer",
        max_tokens=get_lex_glue_max_tokens(subset),
        max_train_instances=get_lex_glue_max_train_instances(subset),  # in some subsets the input is very long
    )

    return RunSpec(
        name=f"lex_glue:subset={subset}",
        scenario_spec=scenario_spec,
        adapter_spec=adapter_spec,
        metric_specs=build_classification_metrics(get_lex_glue_task_type(subset)),
        groups=["lex_glue"],
    )


@run_spec_function("billsum_legal_summarization")
def get_billsum_legal_summarization_spec(temperature: float = 0.3, device: str = "cpu") -> RunSpec:
    scenario_spec = ScenarioSpec(
        class_name="helm.benchmark.scenarios.legal_summarization_scenario.LegalSummarizationScenario",
        args={
            "dataset_name": "BillSum",
            "sampling_min_length": 200,
            "sampling_max_length": 800,  # 2000 would be ideal, but for economic reasons set it lower
            "doc_max_length": 2048,  # 4096 would be ideal, but for economic reasons set it lower
        },
    )

    adapter_spec = get_summarization_adapter_spec(
        num_sents=None,
        max_tokens=1024,  # From Kornilova & Eidelmann, 2020 (https://arxiv.org/pdf/1910.00523.pdf)
        temperature=temperature,  # similar to other summarization tasks
    )

    return RunSpec(
        name=f"legal_summarization:temperature={temperature},device={device}",
        scenario_spec=scenario_spec,
        adapter_spec=adapter_spec,
        metric_specs=get_summarization_metric_specs({"task": "billsum_legal_summarization", "device": device})
        + get_generative_harms_metric_specs(),
        groups=["legal_summarization", "summarization"],
    )


@run_spec_function("multilexsum_legal_summarization")
def get_multilexsum_legal_summarization_spec(temperature: float = 0.3, device: str = "cpu") -> RunSpec:
    scenario_spec = ScenarioSpec(
        class_name="helm.benchmark.scenarios.legal_summarization_scenario.LegalSummarizationScenario",
        args={
            "dataset_name": "MultiLexSum",
            "sampling_min_length": 100,
            "sampling_max_length": 400,  # 1000 would be ideal, but for economic reasons set it lower
            "doc_max_length": 1024,  # 2048 would be ideal, but for economic reasons set it lower
        },
    )

    adapter_spec = get_summarization_adapter_spec(
        num_sents=2,
        max_tokens=256,  # From Shen et al., 2022 (https://arxiv.org/pdf/2206.10883.pdf)
        temperature=temperature,  # similar to other summarization tasks
    )

    return RunSpec(
        name=f"legal_summarization:temperature={temperature},device={device}",
        scenario_spec=scenario_spec,
        adapter_spec=adapter_spec,
        metric_specs=get_summarization_metric_specs({"task": "multilexsum_legal_summarization", "device": device})
        + get_generative_harms_metric_specs(),
        groups=["legal_summarization", "summarization"],
    )


@run_spec_function("eurlexsum_legal_summarization")
def get_eurlexsum_legal_summarization_spec(temperature: float = 0.3, device: str = "cpu") -> RunSpec:
    scenario_spec = ScenarioSpec(
        class_name="helm.benchmark.scenarios.legal_summarization_scenario.LegalSummarizationScenario",
        args={
            "dataset_name": "EurLexSum",
            "sampling_min_length": 400,
            "sampling_max_length": 1600,  # 4000 would be ideal, but for economic reasons set it lower
            "doc_max_length": 2048,  # 8192 would be ideal, but for economic reasons set it lower
        },
    )

    adapter_spec = get_summarization_adapter_spec(
        num_sents=None,
        max_tokens=2048,  # From Aumiller et al., 2022 (https://arxiv.org/pdf/2210.13448.pdf)
        temperature=temperature,  # similar to other summarization tasks
    )

    return RunSpec(
        name=f"legal_summarization:temperature={temperature},device={device}",
        scenario_spec=scenario_spec,
        adapter_spec=adapter_spec,
        metric_specs=get_summarization_metric_specs({"task": "eurlexsum_legal_summarization", "device": device})
        + get_generative_harms_metric_specs(),
        groups=["legal_summarization", "summarization"],
    )


@run_spec_function("wmt_14")
def get_wmt_14_spec(language_pair: str, max_train_instances: int = 1) -> RunSpec:
    FULL_LANGUAGE_NAMES = {
        "cs": "Czech",
        "de": "German",
        "fr": "French",
        "hi": "Hindi",
        "ru": "Russian",
        "en": "English",
    }
    source_language, target_language = language_pair.split("-")

    scenario_spec = ScenarioSpec(
        class_name="helm.benchmark.scenarios.wmt_14_scenario.WMT14Scenario",
        args={"source_language": source_language, "target_language": target_language},
    )

    adapter_spec = get_machine_translation_adapter_spec(
        source_language=FULL_LANGUAGE_NAMES[source_language],
        target_language=FULL_LANGUAGE_NAMES[target_language],
        max_train_instances=max_train_instances,
    )

    return RunSpec(
        name=f"wmt_14:language_pair={language_pair}",
        scenario_spec=scenario_spec,
        adapter_spec=adapter_spec,
        metric_specs=get_machine_translation_metric_specs(),
        groups=["wmt_14"],
    )


@run_spec_function("self_instruct")
def get_self_instruct_spec(num_respondents: int) -> RunSpec:
    scenario_spec = ScenarioSpec(
        class_name="helm.benchmark.scenarios.self_instruct_scenario.SelfInstructScenario",
        args={},
    )

    adapter_spec = get_instruct_adapter_spec()

    return RunSpec(
        name="self_instruct",
        scenario_spec=scenario_spec,
        adapter_spec=adapter_spec,
        metric_specs=get_instruction_following_critique_metric_specs(num_respondents),
        groups=["self_instruct"],
    )


@run_spec_function("vicuna")
def get_vicuna_spec(num_respondents: int, category: str = "all") -> RunSpec:
    scenario_spec = ScenarioSpec(
        class_name="helm.benchmark.scenarios.vicuna_scenario.VicunaScenario",
        args={"category": category},
    )

    adapter_spec = get_instruct_adapter_spec()

    return RunSpec(
        name=f"vicuna:category={category}",  # TODO: add args
        scenario_spec=scenario_spec,
        adapter_spec=adapter_spec,
        metric_specs=get_instruction_following_critique_metric_specs(num_respondents),
        groups=["vicuna"],
    )


@run_spec_function("grammar")
def get_grammar_spec(num_respondents: int, path: str, tags: str) -> RunSpec:
    scenario_spec = ScenarioSpec(
        class_name="helm.benchmark.scenarios.grammar_scenario.GrammarScenario",
        args={"path": path, "tags": tags},
    )

    adapter_spec = get_instruct_adapter_spec()

    return RunSpec(
        name=f"grammar:path={path},tags={tags}",
        scenario_spec=scenario_spec,
        adapter_spec=adapter_spec,
        metric_specs=get_instruction_following_critique_metric_specs(num_respondents),
        groups=["grammar"],
    )


@run_spec_function("verifiability_judgment")
def get_verifiability_judgment_spec() -> RunSpec:
    scenario_spec = ScenarioSpec(
        class_name="helm.benchmark.scenarios.verifiability_judgment_scenario.VerifiabilityJudgementScenario", args={}
    )

    adapter_spec = get_generation_adapter_spec(
        instructions=(
            'Given the statement and its source, judge whether the source "fully supports", '
            '"partially supports" or "does not support" the statement.'
        ),
        input_noun="Statement",
        # Add another new line before the output noun, since the source might have
        # newlines embedded in it.
        output_noun="\nJudgment",
        max_tokens=10,
    )

    return RunSpec(
        name="verifiability_judgment",
        scenario_spec=scenario_spec,
        adapter_spec=adapter_spec,
        metric_specs=get_verifiability_judgment_metric_specs(),
        groups=["verifiability_judgment"],
    )


@run_spec_function("opinions_qa")
def get_opinions_qa_spec(
    survey_type: str,
    num_logprobs: str,
    context: str = "None",
    num_train_trials: str = "1",
    method: str = ADAPT_MULTIPLE_CHOICE_JOINT,
) -> RunSpec:
    scenario_spec = ScenarioSpec(
        class_name="helm.benchmark.scenarios.opinions_qa_scenario.OpinionsQAScenario",
        args={"survey_type": survey_type, "context": context},
    )

    adapter_spec = get_multiple_choice_adapter_spec(
        method=method,
        instructions="",
        input_noun="Question",
        output_noun="Answer",
        max_train_instances=1 if "steer" in context else 0,
        max_tokens=1,
        num_outputs=int(num_logprobs),
        num_train_trials=1 if context != "steer-qa" else int(num_train_trials),
        sample_train=False,
    )

    return RunSpec(
        name=f"opinions_qa:survey={survey_type},num_logprobs={num_logprobs}"
        + f",context={context},num_train_trials={num_train_trials}",
        scenario_spec=scenario_spec,
        adapter_spec=adapter_spec,
        metric_specs=[],
        groups=["opinions_qa"],
    )


@run_spec_function("open_assistant")
def get_open_assistant_spec(num_respondents: int, language: str) -> RunSpec:
    scenario_spec = ScenarioSpec(
        class_name="helm.benchmark.scenarios.open_assistant_scenario.OpenAssistantScenario",
        args={"language": language},
    )

    adapter_spec = get_instruct_adapter_spec()

    return RunSpec(
        name=f"open_assistant:language={language}",
        scenario_spec=scenario_spec,
        adapter_spec=adapter_spec,
        metric_specs=get_instruction_following_critique_metric_specs(num_respondents),
        groups=["open_assistant"],
    )


@run_spec_function("koala")
def get_koala_spec(num_respondents: int) -> RunSpec:
    scenario_spec = ScenarioSpec(
        class_name="helm.benchmark.scenarios.koala_scenario.KoalaScenario",
        args={},
    )

    adapter_spec = get_instruct_adapter_spec()

    return RunSpec(
        name="koala",
        scenario_spec=scenario_spec,
        adapter_spec=adapter_spec,
        metric_specs=get_instruction_following_critique_metric_specs(num_respondents),
        groups=["koala"],
    )


@run_spec_function("anthropic_hh_rlhf")
def get_anthropic_hh_rlhf_spec(num_respondents: int, subset: str) -> RunSpec:
    scenario_spec = ScenarioSpec(
        class_name="helm.benchmark.scenarios.anthropic_hh_rlhf_scenario.AnthropicHHRLHFScenario",
        args={"subset": subset},
    )

    adapter_spec = get_instruct_adapter_spec()

    return RunSpec(
        name=f"anthropic_hh_rlhf:subset={subset}",
        scenario_spec=scenario_spec,
        adapter_spec=adapter_spec,
        metric_specs=get_instruction_following_critique_metric_specs(num_respondents),
        groups=["anthropic_hh_rlhf"],
    )


@run_spec_function("cleva")
def get_cleva_spec(task: str, version: str, subtask: str = None, method: str = ADAPT_MULTIPLE_CHOICE_JOINT) -> RunSpec:
    CLEVAScenario.download_dataset(version)

    class_name_prefix = "".join([word.capitalize() for word in task.split("_")])
    scenario_spec = ScenarioSpec(
        class_name=f"helm.benchmark.scenarios.cleva_scenario.CLEVA{class_name_prefix}Scenario",
        args={"task": task, "version": version, "subtask": subtask},
    )
    run_spec_name: str = f"cleva:task={task},version={version}"
    if subtask:
        run_spec_name += f",subtask={subtask}"

    prompt_setting = CLEVAScenario.get_prompt_setting(task, subtask, version)
<<<<<<< HEAD
    if task in ["text_classification",
                "classical_chinese_understanding",
                "sentiment_analysis",
                "instruction_following",
                "disinformation"]:
        # TODO: Add population_micro_f1 for disinformation
=======
    if task in [
        "text_classification",
        "classical_chinese_understanding",
        "sentiment_analysis",
        "instruction_following",
    ]:
>>>>>>> d7786903
        adapter_spec = get_multiple_choice_adapter_spec(
            method=method,
            instructions=prompt_setting.instructions,
            input_noun=prompt_setting.input_noun,
            output_noun=prompt_setting.output_noun,
        )
        metric_specs = get_exact_match_metric_specs()
    elif task in ["opinion_mining"]:
        adapter_spec = get_generation_adapter_spec(
            instructions=prompt_setting.instructions,
            input_noun=prompt_setting.input_noun,
            newline_after_input_noun=prompt_setting.newline_after_input_noun,
            output_noun=prompt_setting.output_noun,
            newline_after_output_noun=prompt_setting.newline_after_output_noun,
            max_train_instances=5,  # limited by the context length
            max_tokens=20,
        )
        metric_specs = get_exact_match_metric_specs() + get_generative_harms_metric_specs()
    elif task in ["pinyin_transliteration"]:
        adapter_spec = get_generation_adapter_spec(
            instructions=prompt_setting.instructions,
            input_noun=prompt_setting.input_noun,
            newline_after_input_noun=prompt_setting.newline_after_input_noun,
            output_noun=prompt_setting.output_noun,
            newline_after_output_noun=prompt_setting.newline_after_output_noun,
            max_train_instances=5,  # limited by the context length
            max_tokens=150,
        )
        metric_specs = get_basic_metric_specs(["chinese_bleu_1"]) + get_generative_harms_metric_specs()
    else:
        raise ValueError(f"The specified task '{task}' is not supported")

    return RunSpec(
        name=run_spec_name,
        scenario_spec=scenario_spec,
        adapter_spec=adapter_spec,
        metric_specs=metric_specs,
        groups=["cleva"],
    )


############################################################


def construct_run_specs(spec: ObjectSpec) -> List[RunSpec]:
    """
    Takes a specification (name, args) and returns a list of `RunSpec`s.
    """
    # Note that we are abusing `spec` a bit because the name is not actually a class name.
    name = spec.class_name
    args = spec.args

    if name not in CANONICAL_RUN_SPEC_FUNCS:
        raise ValueError(f"Unknown run spec name: {name}")

    # Peel off the run expanders (e.g., model)
    expanders = [RUN_EXPANDERS[key](value) for key, value in args.items() if key in RUN_EXPANDERS]  # type: ignore
    args = dict((key, value) for key, value in args.items() if key not in RUN_EXPANDERS)

    # Get the canonical run specs
    run_specs = [CANONICAL_RUN_SPEC_FUNCS[name](**args)]

    # Apply expanders
    for expander in expanders:
        run_specs = [
            child_run_spec for parent_run_spec in run_specs for child_run_spec in expander.expand(parent_run_spec)
        ]

    def alter_run_spec(run_spec: RunSpec) -> RunSpec:
        model = get_model(run_spec.adapter_spec.model)
        # For models that strip newlines, when we're generating, we need to set
        # the delimiter to be '###' so we stop properly.
        if NO_NEWLINES_TAG in model.tags and run_spec.adapter_spec.method in (
            ADAPT_GENERATION,
            ADAPT_MULTIPLE_CHOICE_JOINT,
        ):
            stop_expander = StopRunExpander(value="hash")
            run_spec = singleton(stop_expander.expand(run_spec))

        if NLG_PREFIX_TAG in model.tags:
            global_prefix_expander = GlobalPrefixRunExpander(value="nlg")
            run_spec = singleton(global_prefix_expander.expand(run_spec))

        # When running ChatGPT on non-language modelling tasks, increase max_tokens by 1
        # to add room for the special message role token.
        if OPENAI_CHATGPT_MODEL_TAG in model.tags and run_spec.adapter_spec.max_tokens:
            increase_max_tokens_expander = IncreaseMaxTokensRunExpander(value=1)
            run_spec = singleton(increase_max_tokens_expander.expand(run_spec))

        if CHATML_MODEL_TAG in model.tags:
            chatml_expander = ChatMLRunExpander()
            run_spec = singleton(chatml_expander.expand(run_spec))

        if ANTHROPIC_MODEL_TAG in model.tags:
            add_to_stop_expander = AddToStopRunExpander(anthropic.HUMAN_PROMPT)
            increase_max_tokens_expander = IncreaseMaxTokensRunExpander(value=AnthropicClient.ADDITIONAL_TOKENS)
            # Get scenario tags
            components = run_spec.scenario_spec.class_name.split(".")
            class_name = components[-1]
            module_name = ".".join(components[:-1])
            cls = getattr(importlib.import_module(module_name), class_name)
            scenario_tags: List[str] = cls.tags
            # If the scenario is instruction, do not use PROMPT_ANSWER_START
            if "instructions" in scenario_tags:
                format_expander = FormatPromptRunExpander(
                    prefix=anthropic.HUMAN_PROMPT, suffix=f"{anthropic.AI_PROMPT}"
                )
            else:
                format_expander = FormatPromptRunExpander(
                    prefix=anthropic.HUMAN_PROMPT, suffix=f"{anthropic.AI_PROMPT} {AnthropicClient.PROMPT_ANSWER_START}"
                )
            run_spec = singleton(add_to_stop_expander.expand(run_spec))
            run_spec = singleton(increase_max_tokens_expander.expand(run_spec))
            run_spec = singleton(format_expander.expand(run_spec))

        # For multiple choice
        if BUGGY_TEMP_0_TAG in model.tags and run_spec.adapter_spec.temperature == 0:
            increase_temperature_expander = IncreaseTemperatureRunExpander(value=1e-4)
            run_spec = singleton(increase_temperature_expander.expand(run_spec))

        return run_spec

    run_specs = [alter_run_spec(run_spec) for run_spec in run_specs]

    return run_specs<|MERGE_RESOLUTION|>--- conflicted
+++ resolved
@@ -2249,21 +2249,12 @@
         run_spec_name += f",subtask={subtask}"
 
     prompt_setting = CLEVAScenario.get_prompt_setting(task, subtask, version)
-<<<<<<< HEAD
     if task in ["text_classification",
                 "classical_chinese_understanding",
                 "sentiment_analysis",
                 "instruction_following",
-                "disinformation"]:
+                "fact_checking"]:
         # TODO: Add population_micro_f1 for disinformation
-=======
-    if task in [
-        "text_classification",
-        "classical_chinese_understanding",
-        "sentiment_analysis",
-        "instruction_following",
-    ]:
->>>>>>> d7786903
         adapter_spec = get_multiple_choice_adapter_spec(
             method=method,
             instructions=prompt_setting.instructions,
